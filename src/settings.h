--- conflicted
+++ resolved
@@ -45,13 +45,9 @@
 BoolSetting(reportNotes, MIDI_EDITOR_SECTION,
 	"Report MIDI &notes in MIDI editor",
 	true)
-<<<<<<< HEAD
-BoolSetting(reportInputNotes,
+BoolSetting(reportInputNotes, MAIN_SECTION,
 	"Report named MIDI notes for current track on &input",
 	false)
-BoolSetting(reportSurfaceChanges,
-=======
 BoolSetting(reportSurfaceChanges, MAIN_SECTION,
->>>>>>> 0f00a86a
 	"Report changes made via &control surfaces",
 	false)