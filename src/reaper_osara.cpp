--- conflicted
+++ resolved
@@ -1067,12 +1067,9 @@
 	{40885, postChangeGlobalAutomationOverride}, // Global automation override: Bypass all automation
 	{40876, postChangeGlobalAutomationOverride}, // Global automation override: No override (set automation modes per track)
 	{41051, postReverseTake}, // Item properties: Toggle take reverse
-<<<<<<< HEAD
-	{41819, postTogglePreRoll}, // Pre-roll: Toggle pre-roll on record
-=======
 	{40406, postToggleTrackVolumeEnvelope}, // Track: Toggle track volume envelope visible
 	{40407, postToggleTrackPanEnvelope}, // Track: Toggle track pan envelope visible
->>>>>>> d8a60444
+	{41819, postTogglePreRoll}, // Pre-roll: Toggle pre-roll on record
 	{0},
 };
 PostCustomCommand POST_CUSTOM_COMMANDS[] = {
