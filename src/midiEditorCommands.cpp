/*
 * OSARA: Open Source Accessibility for the REAPER Application
 * MIDI Editor commands code
 * Author: James Teh <jamie@jantrid.net>
 * Copyright 2015-2022 NV Access Limited, James Teh
 * License: GNU General Public License version 2.0
 */

#include <string>
#include <sstream>
#include <vector>
#include <algorithm>
#include <map>
#include <cassert>
#include <functional>
#include <float.h>
#include "midiEditorCommands.h"
#include "osara.h"
#include "translation.h"
#ifdef _WIN32
#include <Commctrl.h>
#endif

using namespace std;
using namespace fmt::literals;

// Note: while the below struct is called MidiControlChange in line with naming in Reaper,
// It is also used for other MIDI messages.
<<<<<<< HEAD
struct MidiControlChange{ 
	int channel = -1;
	int index = -1;
	int message1 = -1;
	int message2 = -1;
	int message3 = -1;
	double position = -1.0;
=======
struct MidiControlChange {
	int channel;
	int index;
	int message1;
	int message2;
	int message3;
	double position;
>>>>>>> 178c33df
	bool selected;
	bool muted;

	struct ReqParams {
		bool position = true;
		bool message1 = false;
		bool channel = false;
		bool message2 = false;
		bool message3 = false;
		bool selected = false;
		bool muted = false;
	};

	// Used to compare a position with the position of a CC.
	struct CompareByPosition {
		bool operator() (const MidiControlChange& cc, double pos) const { return cc.position < pos; }
		bool operator() (double pos, const MidiControlChange& cc) const { return pos < cc.position; }
	};

	static bool compareForSortAtPosition(const MidiControlChange& cc1, const MidiControlChange& cc2) {
		if (cc1.message1 < cc2.message1) {
			return true;
		}
		if (cc1.message1 > cc2.message1) {
			return false;
		}
		if (cc1.channel < cc2.channel) {
			return true;
		}
		if (cc1.channel > cc2.channel) {
			return false;
		}
		if (cc1.message2 < cc2.message2) {
			return true;
		}
		if (cc1.message2 > cc2.message2) {
			return false;
		}
		return cc1.message3 < cc2.message3;
	}

	static const MidiControlChange get(MediaItem_Take* take, int index, ReqParams params) {
		MidiControlChange cc;
		double position;
		if (MIDI_GetCC(take, index,
			params.selected ? &cc.selected : nullptr,
			params.muted ? &cc.muted : nullptr,
			params.position ? &position : nullptr,
			params.message1 ? &cc.message1 : nullptr,
			params.channel ? &cc.channel : nullptr,
			params.message2 ? &cc.message2 : nullptr,
			params.message3 ? &cc.message3 : nullptr
		)) {
			if (params.position) {
				position = MIDI_GetProjTimeFromPPQPos(take, position);
				cc.position = position;
			}
			cc.index = index;
		} else {
			cc.position = DBL_MAX;
		}
		return cc;
	}

	static const int getCount(MediaItem_Take* take) {
		int count = 0;
		while (MIDI_GetCC(take, count, nullptr, nullptr, nullptr, nullptr, nullptr, nullptr, nullptr)) {
			++count;
		}
		return count;
	}
} ;

const UINT DEFAULT_PREVIEW_LENGTH = 300; // ms

struct MidiNote {
	int channel = -1;
	int pitch = -1;
	int velocity = -1;
	int index = -1;
	double start = -1.0;
	double end = -1.0;
	bool selected;
	bool muted;

	double getLength() const {
		return max (0, (this->end - this->start));
	}

	struct ReqParams {
		bool start = true;
		bool end = false;
		bool channel = false;
		bool pitch = false;
		bool velocity = false;
		bool selected = false;
		bool muted = false;
	};

	// Used to compare a position with the start of a note.
	struct CompareByStart {
		bool operator() (const MidiNote& note, double pos) const { return note.start < pos; }
		bool operator() (double pos, const MidiNote& note) const { return pos < note.start; }
	};

	// Used to order notes in a chord by pitch.
	static bool compareByPitch(const MidiNote& note1, const MidiNote& note2) {
		return note1.pitch < note2.pitch;
	}

	static const MidiNote get(MediaItem_Take* take, int index, ReqParams params) {
		MidiNote note;
		double start, end;
		if (MIDI_GetNote(take, index,
			params.selected ? &note.selected : nullptr,
			params.muted ? &note.muted : nullptr,
			params.start ? &start: nullptr,
			params.end ? &end: nullptr,
			params.channel ? &note.channel: nullptr,
			params.pitch ? &note.pitch: nullptr,
			params.velocity ? &note.velocity : nullptr
		)) {
			if (params.start) {
				start = MIDI_GetProjTimeFromPPQPos(take, start);
				note.start = start;
			}
			if (params.end) {
				end = MIDI_GetProjTimeFromPPQPos(take, end);
				note.end = end;
			}
			note.index = index;
		} else {
			note.start = note.end = DBL_MAX;
		}
		return note;
	}

	static const int getCount(MediaItem_Take* take) {
		int count = 0;
		while (MIDI_GetNote(take, count, nullptr, nullptr, nullptr, nullptr, nullptr, nullptr, nullptr)) {
			++count;
		}
		return count;
	}
};

struct MidiEventListData { 
	int index = -1;
	double position = -1.0;
	string message;
	int offVel = -1;
	double length = -1.0;
	bool selected = -1;

	struct ReqParams {
	};

	// Used to compare a position with the position of a MIDI event list item.
	struct CompareByPosition {
		bool operator() (const MidiEventListData& data, double pos) const { return data.position < pos; }
		bool operator() (double pos, const MidiEventListData& data) const { return pos < data.position; }
	};

	static const MidiEventListData get(HWND editor, int index, ReqParams params={}) {
		MidiEventListData data{index};
		auto setting = format("list_{}", index);
		char eventData[255] = "\0";
		if (MIDIEditor_GetSetting_str(editor, setting.c_str(), eventData, sizeof(eventData))) {
			string key, val;
			istringstream s(eventData);
			while(getline(getline(s, key, '='), val, ' ')) {
				if (key == "pos") {
					auto eventPosQn = stof(val);
					data.position = TimeMap2_QNToTime(nullptr, eventPosQn);
				} else if (key == "len") {
					auto lengthQn = stof(val);
					data.length = TimeMap2_QNToTime(nullptr, lengthQn);
				} else if (key == "msg") {
					data.message = val;
				} else if (key == "offvel") {
					data.offVel = stoi(val);
				} else if (key == "sel") {
					data.selected = val == "1" ? true: false;
				}
			}
		} else {
			data.position = DBL_MAX;
		}
		return data;
	}

	static const int getCount(HWND midiEditor) {
		return MIDIEditor_GetSetting_int(midiEditor, "list_cnt");
	}

	const MidiNote toMidiNote() {
		int msg = stoi(this->message, nullptr, 16);
		MidiNote note{
			(msg >> 16) &0xf,  // channel
			(msg >> 8) & 0x7f,  // pitch
			msg & 0x7f, // velocity
			-1, // index
			this->position, // start
			this->position + this->length,  // end
		};
		return note;
	}
} ;

vector<MidiNote> previewingNotes; // Notes currently being previewed.
UINT_PTR previewDoneTimer = 0;
const int MIDI_NOTE_ON = 0x90;
const int MIDI_NOTE_OFF = 0x80;
bool shouldReportNotes = true;
#ifdef _WIN32
bool editCursorShouldFollowEventListFocus = false;
#endif

// A minimal PCM_source to send MIDI events for preview.
class PreviewSource : public PCM_source {
	public:
	
	PreviewSource() {
	}

	virtual ~PreviewSource() {
	}

	// The events to send.
	// These will be consumed (and the vector cleared) soon after PlayTrackPreview is called.
	vector<MIDI_event_t> events;

	bool SetFileName(const char* fn) {
		return false;
	}

	PCM_source* Duplicate() {
		return new PreviewSource();
	}

	bool IsAvailable() {
		return true;
	}

	const char* GetType() {
		return "OsaraMIDIPreview";
	};

	int GetNumChannels() {
		return 1;
	}

	double GetSampleRate() {
		return 0.0;
	}

	double GetLength() {
		// This only needs to be long enough to send MIDI events immediately.
		// Once we send note on events, the notes stay on, even though the preview stops.
		// We then play another preview with more events to turn the notes off.
		return 0.001;
	}

	int PropertiesWindow(HWND parent) {
		return -1;
	}

	void GetSamples(PCM_source_transfer_t* block) {
		block->samples_out=0;
		if (block->midi_events) {
			for (auto event = this->events.begin(); event != this->events.end(); ++event)
				block->midi_events->AddItem(&*event);
			this->events.clear();
		}
	}

	void GetPeakInfo(PCM_source_peaktransfer_t* block) {
		block->peaks_out=0;
	}

	void SaveState(ProjectStateContext* ctx) {
	}

	int LoadState(char* firstLine, ProjectStateContext* ctx) {
		return -1;
	}

	void Peaks_Clear(bool deleteFile) {
	}

	int PeaksBuild_Begin() {
		return 0;
	}

	int PeaksBuild_Run() {
		return 0;
	}

	void PeaksBuild_Finish() {
	}

};

PreviewSource previewSource;
preview_register_t previewReg = {0};

// Queue note off events for the notes currently being previewed.
// when sendNoteOff is true, this function  also sends the events.
void previewNotesOff(bool sendNoteOff) {
	for (auto note = previewingNotes.cbegin(); note != previewingNotes.cend(); ++note) {
		MIDI_event_t event = {0, 3, {
			(unsigned char)(MIDI_NOTE_OFF | note->channel),
			(unsigned char)note->pitch, (unsigned char)note->velocity}};
		previewSource.events.push_back(event);
	}
	if (sendNoteOff) {
		// Send the events.
		previewReg.curpos = 0.0;
		PlayTrackPreview(&previewReg);
	}
	previewingNotes.clear();
}

// Called after the preview length elapses to turn off notes currently being previewed.
void CALLBACK previewDone(HWND hwnd, UINT msg, UINT_PTR event, DWORD time) {
	if (event != previewDoneTimer) {
		return; // Cancelled.
	}
	bool canceled = cancelPendingMidiPreviewNotesOff();
	assert(canceled);
	previewNotesOff(true);
}

// Used to find out the minimum note length.
bool compareNotesByLength(const MidiNote& note1, const MidiNote& note2) {
	return note1.getLength() < note2.getLength();
}

void previewNotes(MediaItem_Take* take, const vector<MidiNote>& notes) {
	if (!GetToggleCommandState2(SectionFromUniqueID(MIDI_EDITOR_SECTION), 40041)) {  // Options: Preview notes when inserting or editing
		return;
	}
	if (!previewReg.src) {
		// Initialise preview.
#ifdef _WIN32
		InitializeCriticalSection(&previewReg.cs);
#else
		pthread_mutex_init(&previewReg.mutex, NULL);
#endif
		previewReg.src = &previewSource;
		previewReg.m_out_chan = -1; // Use .preview_track.
	}
	// Stop the current preview.
	if (cancelPendingMidiPreviewNotesOff()) {
		previewNotesOff(false);
	}
	// Queue note on events for the new notes.
	for (auto const& note: notes) {
		MIDI_event_t event = {0, 3, {
			(unsigned char)(MIDI_NOTE_ON | note.channel),
			(unsigned char)note.pitch, (unsigned char)note.velocity}};
		previewSource.events.push_back(event);
	}
	// Save the notes being previewed so we can turn them off later (previewNotesOff).
	previewingNotes = notes;
	// Send the events.
	void* track = GetSetMediaItemTakeInfo(take, "P_TRACK", NULL);
	previewReg.preview_track = track;
	previewReg.curpos = 0.0;
	PlayTrackPreview(&previewReg);
	// Calculate the minimum note length.
	double minLength = min_element(notes.cbegin(), notes.cend(), compareNotesByLength)->getLength();
	// Schedule note off messages.
	previewDoneTimer = SetTimer(nullptr, 0,
		(UINT)(minLength ? minLength * 1000 : DEFAULT_PREVIEW_LENGTH), previewDone);
}

bool cancelPendingMidiPreviewNotesOff() {
	if (previewDoneTimer) {
		KillTimer(nullptr, previewDoneTimer);
		previewDoneTimer = 0;
		return true;
	}
	return false;
}

// A random access iterator for MIDI events.
// The EventType template parameter is used to specialise the
// template for different event types (note, CC, etc.).
// The SourceType template parameter is used to define the source of events (MediaItem_Take*, HWND for event list window, etc.)
template<typename EventType, typename SourceType>
class MidiEventIterator {
	public:
	using difference_type = int;
	using value_type = const EventType;
	using pointer = value_type*;
	using reference = value_type;
	using iterator_category = random_access_iterator_tag;

	MidiEventIterator(SourceType source, typename EventType::ReqParams ReqParams = {}, difference_type index=0)
		: source(source),
		reqParams(ReqParams),
		index(index)
	{
		this->count = this->getCount();
	}

	bool operator==(const MidiEventIterator& other) const {
		return this->source == other.source && this->index == other.index;
	}

	bool operator!=(const MidiEventIterator& other) const {
		return !(*this == other);
	}

	bool operator<(const MidiEventIterator& other) const {
		return this->index < other.index;
	}

	bool operator<=(const MidiEventIterator& other) const {
		return this->index <= other.index;
	}

	value_type operator[](const difference_type index) const{
		return this->getEvent(this->index + index);
	}

	reference operator*() const {
		return (*this)[0];
	}

	pointer operator->() const {
		this->currentValue = (*this)[0];
		return &(this->currentValue);
	}

	MidiEventIterator& operator++() {
		++this->index;
		return *this;
	}

	MidiEventIterator& operator--() {
		--this->index;
		return *this;
	}

	MidiEventIterator& operator+=(const difference_type increment) {
		this->index += increment;
		return *this;
	}

	MidiEventIterator& operator-=(const difference_type decrement) {
		this->index -= decrement;
		return *this;
	}

	MidiEventIterator operator+(const difference_type increment) {
		auto tmpIt = *this;
		tmpIt += increment;
		return tmpIt;
	}

	MidiEventIterator operator-(const difference_type decrement) {
		auto tmpIt = *this;
		tmpIt -= decrement;
		return tmpIt;
	}

	difference_type operator-(const MidiEventIterator& other) {
		return this->index - other.index;
	}

	void moveToEnd() {
		this->index = count;
	}

	difference_type getIndex() const {
		return this->index;
	}

	protected:
	int getCount() const {
		return EventType::getCount(this->source);
	}
	value_type getEvent(difference_type index) const {
		return EventType::get(this->source, index, this->reqParams);
	}
	SourceType source;

	private:
	int count;
	typename EventType::ReqParams reqParams;
	difference_type index;
	mutable EventType currentValue;
};

using MidiNoteIterator = MidiEventIterator<MidiNote, MediaItem_Take*>;

void cmdMidiMoveCursor(Command* command) {
	HWND editor = MIDIEditor_GetActive();
	MIDIEditor_OnCommand(editor, command->gaccel.accel.cmd);
	ostringstream s;
	s << formatCursorPosition(TF_MEASURE);
	MediaItem_Take* take = MIDIEditor_GetTake(editor);
	int noteCount;
	MIDI_CountEvts(take, &noteCount, NULL, NULL);
	double now = GetCursorPosition();
	// todo: Optimise; perhaps a binary search?
	vector<MidiNote> notes;
	for (int n = 0; n < noteCount; ++n) {
		double start, end;
		int chan, pitch, vel;
		MIDI_GetNote(take, n, NULL, NULL, &start, &end, &chan, &pitch, &vel);
		start = MIDI_GetProjTimeFromPPQPos(take, start);
		if (start > now) {
			break;
		}
		if (start == now) {
			end = MIDI_GetProjTimeFromPPQPos(take, end);
			notes.push_back({chan, pitch, vel, 0, start, end});
		}
	}
	int count = static_cast<int>(notes.size());
	if (count > 0) {
		previewNotes(take, notes);
		fakeFocus = FOCUS_NOTE;
		s << " " << format(
			translate_plural("{} note", "{} notes", count), count);
	}
	outputMessage(s);
}

const string getMidiNoteName(MediaItem_Take *take, int pitch, int channel) {
	static const char* names[] = {
		// Translators: The name of a musical note.
		translate("c"),
		// Translators: The name of a musical note.
		translate("c sharp"),
		// Translators: The name of a musical note.
		translate("d"),
		// Translators: The name of a musical note.
		translate("d sharp"),
		// Translators: The name of a musical note.
		translate("e"),
		// Translators: The name of a musical note.
		translate("f"),
		// Translators: The name of a musical note.
		translate("f sharp"),
		// Translators: The name of a musical note.
		translate("g"),
		// Translators: The name of a musical note.
		translate("g sharp"),
		// Translators: The name of a musical note.
		translate("a"),
		// Translators: The name of a musical note.
		translate("a sharp"),
		// Translators: The name of a musical note.
		translate("b")
	};
	MediaTrack* track = GetMediaItemTake_Track(take);
	int tracknumber = static_cast<int> (GetMediaTrackInfo_Value(track, "IP_TRACKNUMBER")); // one based
	const char* noteName = GetTrackMIDINoteName(tracknumber - 1, pitch, channel); // track number is zero based
	ostringstream s;
	if (noteName) {
		s << noteName;
	} else {
		int octave = pitch / 12 - 1;
		int szOut = 0;
		int* octaveOffset = (int*)get_config_var("midioctoffs", &szOut);
		if (octaveOffset && (szOut == sizeof(int))) {
			octave += *octaveOffset - 1; // REAPER offset "0" is saved as "1" in the preferences file.
		}
		pitch %= 12;
		s << names[pitch] << " " << octave;
	}
	return s.str();
}
// Returns the indexes of the first and last notes in a chord in a given direction.
pair<int, int> findChord(MediaItem_Take* take, int direction) {
	double now = GetCursorPosition();
	MidiNoteIterator begin(take);
	MidiNoteIterator end = begin;
	end.moveToEnd();
	if (begin == end) {
		// No notes.
		return {-1, -1};
	}
	auto range = equal_range(begin, end, now, MidiNote::CompareByStart{});
	// Find the first note of the chord.
	MidiNoteIterator firstNote = end;
	if (direction == 1 && range.second != end) {
		// Return chord after the cursor.
		// range.second is the first note after now.
		firstNote = range.second;
	} else if (direction == -1 && range.first != begin) {
		// Return chord before the cursor.
		// range.first is the first note at or after now, so one before that is
		// the first note before now.
		firstNote = range.first;
		--firstNote;
	} else if (range.first != range.second) {
		// Return chord at the cursor.
		return {range.first.getIndex(), range.second.getIndex() - 1};
	} else {
		// Nothing in the requested direction or at the cursor.
		return {-1, -1};
	}
	// Find the last note of the chord.
	double firstStart = firstNote->start;
	MidiNoteIterator lastNote = firstNote;
	MidiNoteIterator note = firstNote;
	for (note += direction; begin <= note && note < end; note += direction) {
		if (note->start != firstStart) {
			break;
		}
		lastNote = note;
	}
	return {min(firstNote.getIndex(), lastNote.getIndex()),
		max(lastNote.getIndex(), firstNote.getIndex())};
}

// Keeps track of the note to which the user last moved in a chord.
// This is the number of the note in the chord; e.g. 0 is the first note.
// It is not a REAPER note index!
// -1 means not in a chord.
int curNoteInChord = -1;
// Keeps track of the CC to which the user last moved at a particular position.
// The first entry of the pair is the position.
// The second entry of the pair is the number of the CC at the position; e.g. 0 is the first CC.
// It is not a REAPER CC index.
// -1 means no position/CC.
pair<double, int> currentCC = {-1, -1};

// Finds a single note in the chord at the cursor in a given direction and returns its info.
// This updates curNoteInChord.
MidiNote findNoteInChord(MediaItem_Take* take, int direction) {
	auto chord = findChord(take, 0);
	if (chord.first == -1) {
		return {-1};
	}
	MidiNoteIterator begin(take, {
		true,  // start
		true,  // end
		true,  // channel
		true,  // pitch
		true  // velocity
	});
	auto end = begin + (chord.second + 1);
	begin += chord.first;
	// Notes at the same position are ordered arbitrarily.
	// This is not intuitive, so sort them.
	vector<MidiNote> notes(begin, end);
	stable_sort(notes.begin(), notes.end(), MidiNote::compareByPitch);
	const int lastNoteIndex = (int)notes.size() - 1;
	// Work out which note to move to.
	if (direction != 0 && 0 <= curNoteInChord &&
			curNoteInChord <= (int)lastNoteIndex) {
		// Already on a note within the chord. Move to the next/previous note.
		curNoteInChord += direction;
		// If we were already on the first/last note, stay there.
		if (curNoteInChord < 0 || curNoteInChord > lastNoteIndex)
			curNoteInChord -= direction;
	} else if (direction != 0) {
		// We're moving into a new chord. Move to the first/last note.
		curNoteInChord = direction == 1 ? 0 : (int)lastNoteIndex;
	}
	return notes[curNoteInChord];
}

void selectNote(MediaItem_Take* take, const int note, bool select=true) {
	MIDI_SetNote(take, note, &select, NULL, NULL, NULL, NULL, NULL, NULL, NULL);
}

bool isNoteSelected(MediaItem_Take* take, const int note) {
	bool sel;
	MIDI_GetNote(take, note, &sel, NULL, NULL, NULL, NULL, NULL, NULL);
	return sel;
}

int countSelectedNotes(MediaItem_Take* take, int offset=-1) {
	int noteIndex = offset;
	int count = 0;
	for(;;){
		noteIndex = MIDI_EnumSelNotes(take, noteIndex);
		if (noteIndex == -1) {
			break;
		}
		++count;
	}
	return count;
}

vector<MidiNote> getSelectedNotes(MediaItem_Take* take, int offset=-1) {
	int noteIndex = offset;
	vector<MidiNote> notes;
	for(;;){
		noteIndex = MIDI_EnumSelNotes(take, noteIndex);
		if (noteIndex == -1) {
			break;
		}
		double start, end;
		int chan, pitch, vel;
		MIDI_GetNote(take, noteIndex, NULL, NULL, &start, &end, &chan, &pitch, &vel);
		start = MIDI_GetProjTimeFromPPQPos(take, start);
		end = MIDI_GetProjTimeFromPPQPos(take, end);
		notes.push_back({chan, pitch, vel, noteIndex, start, end});
	}
	return notes;
}

using MidiControlChangeIterator = MidiEventIterator<MidiControlChange, MediaItem_Take*>;

// Finds a single CC at the cursor in a given direction and returns its info.
// This updates currentCC.
MidiControlChange findCC(MediaItem_Take* take, int direction) {
	MidiControlChangeIterator begin(take, {
		true,  // position
		true,  // message1
		true,  // channel
		true,  // message2
		true  // message3,
	});
	MidiControlChangeIterator end = begin;
	end.moveToEnd();
	if (begin == end) {
		// No CCs.
		currentCC = {-1, -1};
		return {-1};
	}
	double now = GetCursorPosition();
	// Find all CCs at the current position.
	auto range = equal_range(begin, end, now, MidiControlChange::CompareByPosition{});
	int count = range.second - range.first;
	double position = currentCC.first;
	int curCC= currentCC.second;
	if (curCC!= -1 && position == now && count >0) {
		// In this case, we have a cached CC at the current position
		// and the range of CCs at the current position contains at least one CC.
		// We can simmply move to the adjacent CC in the range,
		// unless curCC is at the edge of the range.
		// In that case, we skip this block entirely and behave as if there was nothing cached.
		auto newCC = curCC+ direction;
		if (direction == -1 ? newCC >= 0 : newCC < count) {
			// #434: CC events are ordered arbitrarily and, unlike notes, order can change when interacting with them.
			// Create a vector of CCs in order to sort them in a stable way.
			vector<MidiControlChange> ccs(range.first, range.second);
			stable_sort(ccs.begin(), ccs.end(), MidiControlChange::compareForSortAtPosition);
			currentCC.second = newCC;
			return ccs.at(newCC);
		}
	} else if (direction == 1) {
		// Direction is forward, but we want to ensure that focus lands on the first CC at or after the cursor.
		// Sticking to direction == 1 would mean we'd focus a CC after the cursor, even if there was a CC at the cursor.
		direction = 0;
	}
	MidiControlChangeIterator firstCC = end;
	if (direction == 1 && range.second != end) {
		// We want a CC after the cursor
		// range.second is the first CC after now.
		firstCC = range.second;
	} else if (direction == -1 && range.first != begin) {
		// We want a CC before the cursor
		// range.First is the first CC at or after now, so one before that is
		// the first CC before now.
		firstCC = range.first;
		--firstCC;
	} else if (direction == 0 && range.first != end) {
		// We want a CC at or after the cursor
		// range.First is the first CC at or after now.
		firstCC = range.first;
	} else {
		// Nothing in the requested direction or at the cursor.
		return {-1};
	}
	// Find the last CC at the position of the first.
	double firstPos = firstCC->position;
	MidiControlChangeIterator lastCC = firstCC;
	MidiControlChangeIterator cc = firstCC;
	int movement = direction != -1 ? 1 : -1;
	for (cc += movement; begin <= cc && cc < end; cc += movement) {
		if (cc->position != firstPos) {
			break;
		}
		lastCC = cc;
	}
	int index = 0;
	MidiControlChange ret;
	if (firstCC == lastCC) {
		// There is only one CC at this position.
		ret = *firstCC;
	} else {
		// #434: CC events are ordered arbitrarily.
		// To sort them in a stable way, create a vector containing all the CCs at the position we're navigating to.
		// Note that the constructor of vector expects an exclusive end, but our range is inclusive.
		vector<MidiControlChange> ccs(movement != -1 ? firstCC : lastCC, movement != -1 ? lastCC + 1 : firstCC + 1);
		stable_sort(ccs.begin(), ccs.end(), MidiControlChange::compareForSortAtPosition);
		// Focus the first or last note in the vector, depending on direction being forward or backward, respectively.
		index = movement != -1 ? 0 : (static_cast<int>(ccs.size()) -1);
		ret = ccs.at(index);
	}
	// Save the new CC for future invocations of findCC.
	currentCC = {ret.position, index};
	return ret;
}

void selectCC(MediaItem_Take* take, const int cc, bool select=true) {
	MIDI_SetCC(take, cc, &select, NULL, NULL, NULL, NULL, NULL, NULL, NULL);
}

bool isCCSelected(MediaItem_Take* take, const int cc) {
	bool sel;
	MIDI_GetCC(take, cc, &sel, NULL, NULL, NULL, NULL, NULL, NULL);
	return sel;
}

vector<MidiControlChange> getSelectedCCs(MediaItem_Take* take, int offset=-1) {
	int ccIndex = offset;
	vector<MidiControlChange> ccs;
	for (;;) {
		ccIndex = MIDI_EnumSelCC(take, ccIndex);
		if (ccIndex == -1) {
			break;
		}
		double position;
		int chan, msg1, msg2, msg3;
		MIDI_GetCC(take, ccIndex, NULL, NULL, &position, &msg1, &chan, &msg2, &msg3);
		position = MIDI_GetProjTimeFromPPQPos(take, position);
		ccs.push_back({chan, ccIndex, msg1, msg2, msg3, position});
	}
	return ccs;
}

void cmdMidiToggleSelection(Command* command) {
	if (isSelectionContiguous) {
		isSelectionContiguous = false;
		outputMessage(translate("noncontiguous selection"));
		return;
	}
	HWND editor = MIDIEditor_GetActive();
	MediaItem_Take* take = MIDIEditor_GetTake(editor);
	bool select;
	switch (fakeFocus) {
		case FOCUS_NOTE: {
			if (curNoteInChord != -1) {
				// Note in chord.
				MidiNote note = findNoteInChord(take, 0);
				if (note.channel == -1) {
					return;
				}
				select = !isNoteSelected(take, note.index);
				selectNote(take, note.index, select);
			} else {
				// Chord.
				auto chord = findChord(take, 0);
				if (chord.first == -1) {
					return;
				}
				select = !isNoteSelected(take, chord.first);
				for (int note = chord.first; note <= chord.second; ++note) {
					selectNote(take, note, select);
				}
			}
			break;
		}
		case FOCUS_CC: {
			if (currentCC.first == -1 || currentCC.second == -1) {
				return;
			}
			int curCC= findCC(take, 0).index;
			select = !isCCSelected(take, curCC);
			selectCC(take, curCC, select);
			break;
		}
		default:
			return;
	}
	outputMessage(select ? translate("selected") : translate("unselected"));
}

void moveToChord(int direction, bool clearSelection=true, bool select=true) {
	HWND editor = MIDIEditor_GetActive();
	MediaItem_Take* take = MIDIEditor_GetTake(editor);
	auto chord = findChord(take, direction);
	if (chord.first == -1) {
		return;
	}
	curNoteInChord = -1;
	if (clearSelection) {
		MIDIEditor_OnCommand(editor, 40214); // Edit: Unselect all
		isSelectionContiguous = true;
	}
	// Move the edit cursor to this chord, select it and play it.
	bool cursorSet = false;
	MidiNoteIterator begin(take, {
		true,  // start
		true,  // end
		true,  // channel
		true,  // pitch
		true  // velocity
	});
	auto end = begin + (chord.second + 1);
	begin += chord.first;
	vector<MidiNote> notes(begin, end);
	for (auto const& note : notes) {
		if (!cursorSet && direction != 0) {
			SetEditCurPos(note.start, true, false);
			cursorSet = true;
		}
		if (select) {
			selectNote(take, note.index);
		}
	}
	previewNotes(take, notes);
	fakeFocus = FOCUS_NOTE;
	ostringstream s;
	s << formatCursorPosition(TF_MEASURE) << " ";
	if (!select && !isNoteSelected(take, chord.first)) {
		s << translate("unselected") << " ";
	}
	if (shouldReportNotes) {
		int count = chord.second - chord.first + 1;
		// Translators: used when reporting the number of notes in a chord.
		// {} will be replaced by the number of notes. E.g. "3 notes"
		s << format(
			translate_plural("{} note", "{} notes", count), count);
	}
	outputMessage(s);
}

void cmdMidiMoveToNextChord(Command* command) {
	moveToChord(1);
}

void cmdMidiMoveToPreviousChord(Command* command) {
	moveToChord(-1);
}

void cmdMidiMoveToNextChordKeepSel(Command* command) {
	moveToChord(1, false, isSelectionContiguous);
}

void cmdMidiMoveToPreviousChordKeepSel(Command* command) {
	moveToChord(-1, false, isSelectionContiguous);
}

void moveToNoteInChord(int direction, bool clearSelection=true, bool select=true) {
	HWND editor = MIDIEditor_GetActive();
	MediaItem_Take* take = MIDIEditor_GetTake(editor);
	MidiNote note = findNoteInChord(take, direction);
	if (note.channel == -1)
		return;
	if (clearSelection) {
		MIDIEditor_OnCommand(editor, 40214); // Edit: Unselect all
		isSelectionContiguous = true;
	}
	if (select) {
		selectNote(take, note.index);
	}
	previewNotes(take, {note});
	fakeFocus = FOCUS_NOTE;
	ostringstream s;
	if (shouldReportNotes) {
		s << getMidiNoteName(take, note.pitch, note.channel);
	}
	if (!select && !isNoteSelected(take, note.index)) {
		s << " " << translate("unselected") << " ";
	} else if (shouldReportNotes) {
		s << ", ";
	}
	if (shouldReportNotes) {
		s << formatNoteLength(note.start, note.end);
		if (GetToggleCommandState2(SectionFromUniqueID(MIDI_EDITOR_SECTION), 40632)
				) { // View: Show velocity numbers on notes
			s << ", " << note.velocity << " " << translate("velocity");
		}
	}
	outputMessage(s);
}

void cmdMidiMoveToNextNoteInChord(Command* command) {
	moveToNoteInChord(1);
}

void cmdMidiMoveToPreviousNoteInChord(Command* command) {
	moveToNoteInChord(-1);
}

void cmdMidiMoveToNextNoteInChordKeepSel(Command* command) {
	moveToNoteInChord(1, false, isSelectionContiguous);
}

void cmdMidiMoveToPreviousNoteInChordKeepSel(Command* command) {
	moveToNoteInChord(-1, false, isSelectionContiguous);
}

void postMidiMovePitchCursor(int command) {
	HWND editor = MIDIEditor_GetActive();
	MediaItem_Take* take = MIDIEditor_GetTake(editor);
	int pitch = MIDIEditor_GetSetting_int(editor, "active_note_row");
	int chan = MIDIEditor_GetSetting_int(editor, "default_note_chan");
	int vel = MIDIEditor_GetSetting_int(editor, "default_note_vel");
	previewNotes(take, {{chan, pitch, vel}});
	if (shouldReportNotes) {
		outputMessage(getMidiNoteName(take, pitch, chan));
	}
}

void cmdMidiInsertNote(Command* command) {
	HWND editor = MIDIEditor_GetActive();
	MediaItem_Take* take = MIDIEditor_GetTake(editor);
	int oldCount;
	MIDI_CountEvts(take, &oldCount, nullptr, nullptr);
	MIDIEditor_OnCommand(editor, command->gaccel.accel.cmd);
	int newCount;
	MIDI_CountEvts(take, &newCount, nullptr, nullptr);
	if (newCount <= oldCount) {
		return; // Not inserted.
	}
	int pitch = MIDIEditor_GetSetting_int(editor, "active_note_row");
	// Get selected notes.
	vector<MidiNote> selectedNotes = getSelectedNotes(take);
	// Find the just inserted note based on its pitch, as that makes it unique.
	auto it = find_if(
		selectedNotes.begin(), selectedNotes.end(),
		[pitch](MidiNote n) { return n.pitch == pitch; }
	);
	if (it == selectedNotes.end()) {
		return;
	}
	auto& note = *it;
	// Play the inserted note when preview is enabled.
	previewNotes(take, {note});
	fakeFocus = FOCUS_NOTE;
	ostringstream s;
	// If we're advancing the cursor position, we should report the new position.
	const bool reportNewPos = command->gaccel.accel.cmd ==
		40051; // Edit: Insert note at edit cursor
	if (shouldReportNotes) {
		s << getMidiNoteName(take, note.pitch, note.channel) << " ";
		s << formatNoteLength(note.start, note.end);
		if (reportNewPos) {
			s << ", ";
		}
	}
	if (reportNewPos) {
		s << formatCursorPosition(TF_MEASURE);
	}
	outputMessage(s);
}

void cmdMidiDeleteEvents(Command* command) {
	HWND editor = MIDIEditor_GetActive();
	MediaItem_Take* take = MIDIEditor_GetTake(editor);
	int oldCount = MIDI_CountEvts(take, NULL, NULL, NULL);
	MIDIEditor_OnCommand(editor, command->gaccel.accel.cmd);
	int removed = oldCount - MIDI_CountEvts(take, NULL, NULL, NULL);
	// Translators: Used when events are deleted in the MIDI editor. {} is
	// replaced by the number of events. E.g. "3 events removed"
	outputMessage(format(
		translate_plural("{} event removed", "{} events removed", removed), removed));
}

void postMidiSelectNotes(int command) {
	HWND editor = MIDIEditor_GetActive();
	MediaItem_Take* take = MIDIEditor_GetTake(editor);
	int noteIndex=-1;
	int count=0;
	for(;;){
		noteIndex = MIDI_EnumSelNotes(take, noteIndex);
		if (noteIndex == -1)
			break;
		++count;
	}
	fakeFocus = FOCUS_NOTE;
	// Translators: used when notes are selected in the MIDI editor.
	// {} is replaced by the number of notes. E.g. "4 notes selected"
	outputMessage(format(
		translate_plural("{} note selected", "{} notes selected", count ),
		count ));
}

int countSelectedEvents(MediaItem_Take* take) {
	int evtIndex=-1;
	int count=0;
	for(;;){
		evtIndex = MIDI_EnumSelEvts(take, evtIndex);
		if (evtIndex == -1) {
			break;
		}
		unsigned char msg[3] = "\0";
		int size = sizeof(msg);
		MIDI_GetEvt(take, evtIndex, /* selectedOut */ nullptr, /* mutedOut */ nullptr,
			/* ppqposOut */ nullptr, (char*)msg, &size);
		if (0x80 <= msg[0] && msg[0] <= 0x8F) {
			continue; // Don't count note off messages.
		}
		++count;
	}
	return count;
}

void postMidiSelectEvents(int command) {
	HWND editor = MIDIEditor_GetActive();
	MediaItem_Take* take = MIDIEditor_GetTake(editor);
	int count = countSelectedEvents (take);
	if (fakeFocus != FOCUS_NOTE && fakeFocus != FOCUS_CC) {
		fakeFocus = FOCUS_NOTE;
	}
	// Translators: Reported when selecting events in the MIDI editor. {} will be replaced with
	// the number of events; e.g. "2 events selected".
	outputMessage(format(
		translate_plural("{} event selected", "{} events selected", count),
		count));
}

void cmdMidiToggleSelCC (Command* command) {
	HWND editor = MIDIEditor_GetActive();
	MediaItem_Take* take = MIDIEditor_GetTake(editor);
	int oldCount = countSelectedEvents (take);
	MIDIEditor_OnCommand(editor, command->gaccel.accel.cmd);
	int newCount = countSelectedEvents (take);
	int count = newCount - oldCount;
	if (count >= 0) {
		// Translators: Used in the MIDI editor when CC events are selected.  {}
		// is replaced by the number of events selected.
		outputMessage(format(
			translate_plural("{} CC event selected", "{} CC events selected", count), count));
	} else {
		// Translators: Used in the MIDI editor when CC events are unselected.  {}
		// is replaced by the number of events unselected.
		outputMessage(format(
			translate_plural("{} CC event unselected", "{} CC events unselected", -count), -count));
	}
}

const string getMidiControlName(MediaItem_Take *take, int control, int channel) {
	static map<int, string> names = {
		// translate firstString begin
		{0, "Bank Select MSB"},
		{1, "Mod Wheel MSB"},
		{2, "Breath MSB"},
		{4, "Foot Pedal MSB"},
		{5, "Portamento MSB"},
		{6, "Data Entry MSB"},
		{7, "Volume MSB"},
		{8, "Balance MSB"},
		{10, "Pan Position MSB"},
		{11, "Expression MSB"},
		{12, "Control 1 MSB"},
		{13, "Control 2 MSB"},
		{16, "GP Slider 1"},
		{17, "GP Slider 2"},
		{18, "GP Slider 3"},
		{19, "GP Slider 4"},
		{32, "Bank Select LSB"},
		{33, "Mod Wheel LSB"},
		{34, "Breath LSB"},
		{36, "Foot Pedal LSB"},
		{37, "Portamento LSB"},
		{38, "Data Entry LSB"},
		{39, "Volume LSB"},
		{40, "Balance LSB"},
		{42, "Pan Position LSB"},
		{43, "Expression LSB"},
		{44, "Control 1 LSB"},
		{45, "Control 2 LSB"},
		{64, "Hold Pedal (on/off)"},
		{65, "Portamento (on/off)"},
		{66, "Sostenuto (on/off)"},
		{67, "Soft Pedal (on/off)"},
		{68, "Legato Pedal (on/off)"},
		{69, "Hold 2 Pedal (on/off)"},
		{70, "Sound Variation"},
		{71, "Timbre/Resonance"},
		{72, "Sound Release"},
		{73, "Sound Attack"},
		{74, "Brightness/Cutoff Freq"},
		{75, "Sound Control 6"},
		{76, "Sound Control 7"},
		{77, "Sound Controll 8"},
		{78, "Sound Control 9"},
		{79, "Sound Control 10"},
		{80, "GP Button 1 (on/off)"},
		{81, "GP Button 2 (on/off)"},
		{82, "GP Button 3 (on/off)"},
		{83, "GP Button 4 (on/off)"},
		{91, "Effects Level"},
		{92, "Tremolo Level"},
		{93, "Chorus Level"},
		{94, "Celeste Level"},
		{95, "Phaser Level"},
		{96, "Data Button Inc"},
		{97, "Data Button Dec"},
		{98, "Non-Reg Parm LSB"},
		{99, "Non-Reg Parm MSB"},
		{100, "Reg Parm LSB"},
		{101, "Reg Parm MSB"},
		{120, "All Sound Off"},
		{121, "Reset"},
		{122, "Local"},
		{123, "All Notes Off"},
		{124, "Omni On"},
		{125, "Omni Off"},
		{126, "Mono On"},
		{127, "Poly On"}
		// translate firstString end
	};
	MediaTrack* track = GetMediaItemTake_Track(take);
	int tracknumber = static_cast<int> (GetMediaTrackInfo_Value(track, "IP_TRACKNUMBER")); // one based
	ostringstream s;
	const char* controlName = GetTrackMIDINoteName(tracknumber - 1, 128 + control, channel); // track number is zero based, controls start at 128
	s << control;
	if (controlName) {
		s << " (" << controlName << ")";
	} else {
		auto it = names.find(control);
		if (it != names.end()) {
			s << " (" << translate(it->second) << ")";
		}
	}
	return s.str();
}

void moveToCC(int direction, bool clearSelection=true, bool select=true) {
	HWND editor = MIDIEditor_GetActive();
	MediaItem_Take* take = MIDIEditor_GetTake(editor);
	auto cc = findCC(take, direction);
	if (cc.channel == -1) {
		return;
	}
	if (clearSelection || select) {
		Undo_BeginBlock();
	}
	if (clearSelection) {
		MIDIEditor_OnCommand(editor, 40214); // Edit: Unselect all
		isSelectionContiguous = true;
	}
	if (select) {
		selectCC(take, cc.index);
	}
	if (clearSelection || select) {
		Undo_EndBlock("Change CC Selection", 0);
	}
	SetEditCurPos(cc.position, true, false);
	fakeFocus = FOCUS_CC;
	ostringstream s;
	s << formatCursorPosition(TF_MEASURE) << " ";
	if (cc.message1 == 0xA0) {
		// Translators: MIDI poly aftertouch. {note} will be replaced with the note
		// name and {value} will be replaced with the aftertouch value; e.g.
		// "Poly Aftertouch c sharp 4  96"
		s << format(translate("Poly Aftertouch {note}  {value}"),
			"note"_a=getMidiNoteName(take, cc.message2, cc.channel),
			"value"_a=cc.message3);
	} else if (cc.message1 == 0xB0) {
		// Translators: A MIDI CC. {control} will be replaced with the control number and name. {value} will be replaced with the value of the control; e.g. "control 70 (Sound Variation), 64"
		s << format(translate("Control {control}, {value}"),
		"control"_a=getMidiControlName(take, cc.message2, cc.channel),
		"value"_a=cc.message3);
	} else if (cc.message1 == 0xC0) {
		//Translators: a MIDI program number.  {} will be replaced with the program number; e.g. "Program 5"
		s << format(translate("Program {}"), cc.message2);
	} else if (cc.message1 == 0xD0) {
		// Midi channel pressure. {} will be replaced with the pressure value; e.g. "Channel pressure 64"
		s << format(translate("Channel pressure {}"), cc.message2);
	} else if (cc.message1 == 0xE0) {
		auto pitchBendValue = (cc.message3 << 7) | cc.message2;
		// Translators: MIDI pitch bend.  {} will be replaced with the pitch bend value; e.g. "Pitch Bend 100"
		s << format(translate("Pitch Bend {}"), pitchBendValue);
	}
	if (!select && !isCCSelected(take, cc.index)) {
		s << " " << translate("unselected");
	}
	outputMessage(s);
}

void cmdMidiMoveToNextCC(Command* command) {
	moveToCC(1);
}

void cmdMidiMoveToPreviousCC(Command* command) {
	moveToCC(-1);
}

void cmdMidiMoveToNextCCKeepSel(Command* command) {
	moveToCC(1, false, isSelectionContiguous);
}

void cmdMidiMoveToPreviousCCKeepSel(Command* command) {
	moveToCC(-1, false, isSelectionContiguous);
}

void midiMoveToItem(int direction) {
	HWND editor = MIDIEditor_GetActive();
	MIDIEditor_OnCommand(editor, ((direction==1)?40798:40797)); // Contents: Activate next/previous MIDI media item on this track, clearing the editor first
	MIDIEditor_OnCommand(editor, 40036); // View: Go to start of file
	int cmd = NamedCommandLookup("_FNG_ME_SELECT_NOTES_NEAR_EDIT_CURSOR");
	if(cmd>0)
		MIDIEditor_OnCommand(editor, cmd); // SWS/FNG: Select notes nearest edit cursor
	MediaItem_Take* take = MIDIEditor_GetTake(editor);
	MediaItem* item = GetMediaItemTake_Item(take);
	MediaTrack* track = GetMediaItem_Track(item);
	int count = CountTrackMediaItems(track);
	int itemNum = 1;
	for (int i=0; i<count; ++i) {
		MediaItem* itemTmp = GetTrackMediaItem(track, i);
		if (itemTmp == item) {
			itemNum = i+1;
			break;
		}
	}
	fakeFocus = FOCUS_ITEM;
	ostringstream s;
	s << itemNum << " " << GetTakeName(take);
	s << " " << formatCursorPosition();
	outputMessage(s);
}

void cmdMidiMoveToNextItem(Command* command) {
	Undo_BeginBlock();
	midiMoveToItem(1);
	Undo_EndBlock("OSARA: Move to next midi item on track", 0);
}

void cmdMidiMoveToPrevItem(Command* command) {
	Undo_BeginBlock();
	midiMoveToItem(-1);
	Undo_EndBlock("OSARA: Move to previous midi item on track", 0);
}

void cmdMidiMoveToTrack(Command* command) {
	HWND editor = MIDIEditor_GetActive();
	MIDIEditor_OnCommand(editor, command->gaccel.accel.cmd);
	MediaItem_Take* take = MIDIEditor_GetTake(editor);
	MediaItem* item = GetMediaItemTake_Item(take);
	MediaTrack* track = GetMediaItem_Track(item);
	int count = CountTrackMediaItems(track);
	int itemNum;
	for (int i=0; i<count; ++i) {
		MediaItem* itemTmp = GetTrackMediaItem(track, i);
		if (itemTmp == item) {
			itemNum = i+1;
			break;
		}
	}
	fakeFocus = FOCUS_TRACK;
	ostringstream s;
	int trackNum = (int)(size_t)GetSetMediaTrackInfo(track, "IP_TRACKNUMBER", NULL);
	s << trackNum;
	char* trackName = (char*)GetSetMediaTrackInfo(track, "P_NAME", NULL);
	if (trackName)
		s << " " << trackName;
	// Translators: Used when reporting activation of the next/previous track in
	// the MIDI editor. {num} will be replaced with the item number. {name} will
	// be replaced with its name. For example: "item 2 chorus".
	s << " " << format(
		translate("item {num} {name}"),
		"num"_a=itemNum, "name"_a=GetTakeName(take));
	outputMessage(s);
}

void cmdMidiSelectSamePitchStartingInTimeSelection(Command* command) {
	double tsStart,tsEnd;
	GetSet_LoopTimeRange(false, false, &tsStart, &tsEnd, false);
	if(tsStart == tsEnd) {
		outputMessage(translate("no time selection"));
		return;
	}
	HWND editor = MIDIEditor_GetActive();
	MediaItem_Take* take = MIDIEditor_GetTake(editor);
	int selNote = MIDI_EnumSelNotes(take, -1);
	if(selNote==-1) {
		outputMessage(translate("no notes selected"));
		return;
	}
	int selPitch;
	MIDI_GetNote(take, selNote, nullptr, nullptr, nullptr, nullptr, nullptr, &selPitch, nullptr);
	Undo_BeginBlock();
	MIDIEditor_OnCommand(editor, 40214); // Edit: Unselect all
	int noteCount {0}, selectCount {0};
	MIDI_CountEvts(take, &noteCount, nullptr, nullptr);
	for(int i=0; i<noteCount; i++) {
		double startPPQPos;
		int pitch;
		MIDI_GetNote(take, i, nullptr, nullptr, &startPPQPos, nullptr, nullptr, &pitch, nullptr);
		double startTime = MIDI_GetProjTimeFromPPQPos(take, startPPQPos);
		if(tsStart<=startTime && startTime<tsEnd && pitch==selPitch) {
			selectNote(take, i);
			selectCount++;
		}
	}
	Undo_EndBlock("OSARA: Select all notes with the same pitch within time selection",0);
	// Translators: used when notes are selected in the MIDI editor.
	// {} is replaced by the number of notes. E.g. "4 notes selected"
	outputMessage(format(
		translate_plural("{} note selected", "{} notes selected", selectCount), selectCount ));
}

void cmdMidiNoteSplitOrJoin(Command* command) {
	HWND editor = MIDIEditor_GetActive();
	MediaItem_Take* take = MIDIEditor_GetTake(editor);
	// Get selected note count before action.
	auto oldCount = countSelectedNotes(take);
	auto cmdId = command->gaccel.accel.cmd;
	MIDIEditor_OnCommand(editor, cmdId);
	auto newCount = countSelectedNotes(take);
	if (oldCount == newCount) {
		return;
	}
	switch (cmdId) {
		case 40046:
			// Translators: used when splitting notes in the midi editor.
			// {oldCount} is replaced by the number of notes that were selected
			// before the command.  This is the number the plural form is based
			// on. {newCount} is replaced by the number of selected notes after
			// the command. E.g. "1 note split into 2"
			outputMessage(format(
				translate_plural("{oldCount} note split into {newCount}", "{oldCount} notes split into {newCount}", oldCount),
				"oldCount"_a=oldCount, "newCount"_a=newCount));
			break;
		case 40456:
			// Translators: used when joining notes in the midi editor.
			// {oldCount} is replaced by the number of notes that were selected
			// before the command.  This is the number the plural form is based
			// on. {newCount} is replaced by the number of selected notes after
			// the command. E.g. "2 notes joined into 1"
			outputMessage(format(
				translate_plural("{oldCount} note joined into {newCount}", "{oldCount} notes joined into {newCount}", oldCount),
				"oldCount"_a=oldCount, "newCount"_a=newCount));
			break;
		default:
			break;
	}
}

#ifdef _WIN32
using MidiEventListDataIterator = MidiEventIterator<MidiEventListData, HWND>;

void focusNearestMidiEvent(HWND hwnd) {
	double cursorPos = GetCursorPosition();
	HWND editor = MIDIEditor_GetActive();
	assert(editor == GetParent(hwnd));
	auto begin = MidiEventListDataIterator(editor);
	auto end = begin;
	end.moveToEnd();
	if (begin == end) {
		// No events
		return;
	}
	auto range = equal_range(begin, end, cursorPos, MidiEventListData::CompareByPosition{});
	auto first = range.first;
	auto last = range.second - 1;
	if (first == end) {
		// Cursor is after all events.
		return;
	}
	const int curFocus = ListView_GetNextItem(hwnd, -1, LVNI_FOCUSED);
	auto firstIndex = first.getIndex();
	auto lastIndex = last.getIndex();
	if (curFocus != -1 && firstIndex <= curFocus && curFocus <= lastIndex) {
		// Current focus is within the range of events at the cursor.
		return;
	}
	const int lvBitMask = LVIS_FOCUSED | LVIS_SELECTED;
	// select and focus the first item
	ListView_SetItemState(hwnd, firstIndex,
		lvBitMask, lvBitMask);
	ListView_EnsureVisible (hwnd, firstIndex, false);
	if (curFocus != -1) {
		// Unselect the previously focused item.
		ListView_SetItemState(hwnd, curFocus,
			0, LVIS_SELECTED);
	}
}

void cmdFocusNearestMidiEvent(Command* command) {
	HWND hwnd= GetFocus();
	if (!hwnd) {
		return;
	}
	focusNearestMidiEvent(hwnd);
}

void cmdMidiFilterWindow(Command *command) {
	HWND editor = MIDIEditor_GetActive();
	MIDIEditor_OnCommand(editor, command->gaccel.accel.cmd);
	// TODO: we could also check the command state was "off", to skip searching otherwise
	HWND filter = FindWindow(WC_DIALOG, "Filter Events");
	if (filter && (filter != GetFocus())) {
		SetFocus(filter); // focus the window
	}
}

void maybeHandleEventListItemFocus(HWND hwnd, long childId) {
	bool shouldPreviewNotes = GetToggleCommandState2(SectionFromUniqueID(MIDI_EVENT_LIST_SECTION), 40041);  // Options: Preview notes when inserting or editing
	if (!shouldPreviewNotes && !editCursorShouldFollowEventListFocus) {
		return;
	}
	if (childId == CHILDID_SELF) {
		// Focus is set to the list, not to an item within the list.
		if (editCursorShouldFollowEventListFocus) {
			focusNearestMidiEvent(hwnd);
		}
		return;
	}
	HWND editor = MIDIEditor_GetActive();
	assert(editor == GetParent(hwnd));
	auto focused = ListView_GetNextItem(hwnd, -1, LVNI_FOCUSED);
	auto event = MidiEventListData::get(editor, focused);
	if (editCursorShouldFollowEventListFocus) {
		SetEditCurPos(event.position , true, false);
	}
	if (!shouldPreviewNotes) {
		return;
	}
	// Check whether this is a note
	if (event.length == 0) {
		// No Note
		return;
	}
	auto note = event.toMidiNote();
	MediaItem_Take* take = MIDIEditor_GetTake(editor);
	previewNotes(take, {note});
}

#endif // _WIN32

void postMidiChangeVelocity(int command) {
	if (!shouldReportNotes) {
		return;
	}
	HWND editor = MIDIEditor_GetActive();
	MediaItem_Take* take = MIDIEditor_GetTake(editor);
	// Get selected notes.
	vector<MidiNote> selectedNotes = getSelectedNotes(take);
	if (selectedNotes.size() == 0) {
		return;
	}
	bool generalize = false;
	if (selectedNotes.size() >= 8) {
		generalize = true;
	} else {
		// Get indexes for the current chord.
		auto chord = findChord(take, 0);
		if (chord.first == -1) {
			generalize = true;
		} else {
			generalize = !(all_of(
				selectedNotes.begin(), selectedNotes.end(),
				[chord](MidiNote n) { return chord.first <= n.index && n.index <= chord.second; }
			));
		}
	}
	// The Reaper action takes care of note preview.
	ostringstream s;
	if (generalize) {
		int count = static_cast<int>(selectedNotes.size());
		s << format(
			translate_plural("{} note", "{} notes", count), count) << " ";
		switch (command) {
			case 40462:
				s << translate("velocity +1");
				break;
			case 40463:
				s << translate("velocity +10");
				break;
			case 40464:
				s << translate("velocity -1");
				break;
			case 40465:
				s << translate("velocity -10");
				break;
			default:
				s << translate("velocity changed");
				break;
		}
	} else{
		for (auto note = selectedNotes.cbegin(); note != selectedNotes.cend(); ++note) {
			s << getMidiNoteName(take, note->pitch, note->channel) << "  " << note->velocity;
			if (note != selectedNotes.cend() - 1) {
				s << ", ";
			}
		}
	}
	outputMessage(s);
}

void postMidiChangeLength(int command) {
	HWND editor = MIDIEditor_GetActive();
	MediaItem_Take* take = MIDIEditor_GetTake(editor);	
	// Get selected notes.
	vector<MidiNote> selectedNotes = getSelectedNotes(take);
	if (selectedNotes.size() == 0) {
		return;
	}
	if (command == 40765 && selectedNotes.size() == 1) {
		// Making notes legato doesn't do anything when only one note is selected.
		return;
	}
	bool generalize = false;
	if (selectedNotes.size() >= 8) {
		generalize = true;
	} else {
		// Get indexes for the current chord.
		auto chord = findChord(take, 0);
		if (chord.first == -1) {
			generalize = true;
		} else {
			generalize = !(all_of(
				selectedNotes.begin(), selectedNotes.end(),
				[chord](MidiNote n) { return chord.first <= n.index && n.index <= chord.second; }
			));
		}
	}
	if (!generalize) {
		previewNotes(take, selectedNotes);
	}
	if (shouldReportNotes) {
		ostringstream s;
		if (generalize) {
			int count = static_cast<int>(selectedNotes.size());
			switch (command) {
				case 40444:
					// Translators: Used when changing note length in the MIDI
					// editor. {} is replaced by the number of notes, e.g. "3
					// notes lengthened pixel"
					s << format(
						translate_plural("{} note lengthened pixel", "{} notes lengthened pixel", count), count);
					break;
				case 40445:
					// Translators: Used when changing note length in the MIDI
					// editor. {} is replaced by the number of notes, e.g. "3
					// notes shortened pixel"
					s << format(
						translate_plural("{} note shortened pixel", "{} notes shortened pixel", count), count);
					break;
				case 40446:
					// Translators: Used when changing note length in the MIDI
					// editor. {} is replaced by the number of notes, e.g. 
					// "3 notes lengthened grid unit"
					s << format(
						translate_plural("{} note lengthened grid unit", "{} notes lengthened grid unit", count), count);
					break;
				case 40447:
										// Translators: Used when changing note length in the MIDI
					// editor. {} is replaced by the number of notes, e.g. 
					// "3 notes shortened grid unit"
					s << format(
						translate_plural("{} note shortened grid unit", "{} notes shortened grid unit", count), count);
					break;
				case 40633:
					// Translators: Used when changing note length in the MIDI
					// editor. {} is replaced by the number of notes, e.g. 
					// "3 notes set length to grid size"
					s << format(
						translate_plural("{} note set length to grid size", "{} notes length set to grid size", count), count);
					break;
				case 40765:
					// Translators: Used when changing note length in the MIDI
					// editor. {} is replaced by the number of notes, e.g. 
					// "3 notes made legato"
					s << format(
						translate_plural("{} note made legato", "{} notes made legato", count), count);
					break;
				default:
					// Translators: Used when changing note length in the MIDI
					// editor. {} is replaced by the number of notes, e.g. 
					// "3 notes length changed"
					s << format(
						translate_plural("{} note length changed", "{} notes length changed", count), count);
					break;
			}
		} else{ 
			for (auto note = selectedNotes.cbegin(); note != selectedNotes.cend(); ++note) {
				s << getMidiNoteName(take, note->pitch, note->channel) << " ";
				s << formatNoteLength(note->start, note->end);
				if (note != selectedNotes.cend() - 1) {
					s << ", ";
				}
			}
		}
		outputMessage(s);
	}
}

void postMidiChangePitch(int command) {
	if (!shouldReportNotes) {
		return;
	}
	HWND editor = MIDIEditor_GetActive();
	MediaItem_Take* take = MIDIEditor_GetTake(editor);	
	// Get selected notes.
	vector<MidiNote> selectedNotes = getSelectedNotes(take);
	if (selectedNotes.size() == 0) {
		return;
	}
	bool generalize = false;
	if (selectedNotes.size() >= 8) {
		generalize = true;
	} else {
		// Get indexes for the current chord.
		auto chord = findChord(take, 0);
		if (chord.first == -1) {
			generalize = true;
		} else {
			generalize = !(all_of(
				selectedNotes.begin(), selectedNotes.end(),
				[chord](MidiNote n) { return chord.first <= n.index && n.index <= chord.second; }
			));
		}
	}
	// The Reaper action takes care of note preview.
	ostringstream s;
	if (generalize) {
		int count = static_cast<int>(selectedNotes.size());
		switch (command) {
			case 40177:
				// Translators: Used when changing note pitch in the MIDI
				// editor. {} is replaced by the number of notes, e.g. 
				// "3 notes semitone up"
				s << format(
					translate_plural("{} note semitone up", "{} notes semitone up", count), count);
				break;
			case 40178:
				// Translators: Used when changing note pitch in the MIDI
				// editor. {} is replaced by the number of notes, e.g. 
				// "3 notes semitone down"
				s << format(
					translate_plural("{} note semitone down", "{} notes semitone down", count), count);
				break;
			case 40179:
				// Translators: Used when changing note pitch in the MIDI
				// editor. {} is replaced by the number of notes, e.g. 
				// "3 notes octave up"
				s << format(
					translate_plural("{} note octave up", "{} notes octave up", count), count);
				break;
			case 40180:
				// Translators: Used when changing note pitch in the MIDI
				// editor. {} is replaced by the number of notes, e.g. 
				// "3 notes octave down"
				s << format(
					translate_plural("{} note octave down", "{} notes octave down", count), count);
				break;
			case 41026:
				// Translators: Used when changing note pitch in the MIDI
				// editor. {} is replaced by the number of notes, e.g. 
				// "3 notes semitone up ignoring scale"
				s << format(
					translate_plural("{} note semitone up ignoring scale", "{} notes semitone up ignoring scale", count), count);
				break;
			case 41027:
				// Translators: Used when changing note pitch in the MIDI
				// editor. {} is replaced by the number of notes, e.g. 
				// "3 notes semitone down ignoring scale"
				s << format(
					translate_plural("{} note semitone down ignoring scale", "{} notes semitone down ignoring scale", count), count);
				break;
			default:
			// Translators: Used when changing note pitch in the MIDI
				// editor. {} is replaced by the number of notes, e.g. 
				// "3 notes pitch changed"
				s << format(
					translate_plural("{} note pitch changed", "{} notes pitch changed", count), count);
				break;
		}
	} else{ 
		for (auto note = selectedNotes.cbegin(); note != selectedNotes.cend(); ++note) {
			s << getMidiNoteName(take, note->pitch, note->channel);
			if (note != selectedNotes.cend() - 1) {
				s << ", ";
			}
		}
	}
	outputMessage(s);
}

void postMidiMoveStart(int command) {
	HWND editor = MIDIEditor_GetActive();
	MediaItem_Take* take = MIDIEditor_GetTake(editor);
	// Get selected notes.
	vector<MidiNote> selectedNotes = getSelectedNotes(take);
	int count = static_cast<int>(selectedNotes.size());
	if (count == 0) {
		return;
	}
	auto firstStart = selectedNotes.cbegin()->start;
	bool generalize = count >= 8 || any_of(
		selectedNotes.begin(), selectedNotes.end(),
		[firstStart](MidiNote n) { return firstStart != n.start; }
		);
	if (!generalize) {
		previewNotes(take, selectedNotes);
	}
	if (shouldReportNotes) {
		ostringstream s;
		if (generalize) {
			switch (command) {
				case 40181:
					// Translators: Used when moving notes in the MIDI
					// editor. {} is replaced by the number of notes, e.g. 
					// "3 notes pixel left"
					s << format(
						translate_plural("{} note pixel left", "{} notes pixel left", count), count);
					break;
				case 40182:
				// Translators: Used when moving notes in the MIDI
					// editor. {} is replaced by the number of notes, e.g. 
					// "3 notes pixel right"
					s << format(
						translate_plural("{} note pixel right", "{} notes pixel right", count), count);
					break;
				case 40183:
					// Translators: Used when moving notes in the MIDI
					// editor. {} is replaced by the number of notes, e.g. 
					// "3 notes grid unit left"
					s << format(
						translate_plural("{} note grid unit left", "{} notes grid unit left", count), count);
					break;
				case 40184:
					// Translators: Used when moving notes in the MIDI
					// editor. {} is replaced by the number of notes, e.g. 
					// "3 notes grid unit right"
					s << format(
						translate_plural("{} note grid unit right", "{} notes grid unit right", count), count);
					break;				
				default:
					// Translators: Used when moving notes in the MIDI
					// editor. {} is replaced by the number of notes, e.g. 
					// "3 notes pixel left"
					s << format(
						translate_plural("{} note start moved", "{} notes start moved", count), count);
					break;
			}
		} else{ 
			for (auto note = selectedNotes.cbegin(); note != selectedNotes.cend(); ++note) {
				if (note == selectedNotes.cbegin()) {
					s << formatTime(note->start, TF_MEASURE) << " ";
				}
				s << getMidiNoteName(take, note->pitch, note->channel);
				if (note != selectedNotes.cend() - 1) {
					s << ", ";
				}
			}
		}
		outputMessage(s);
	}
}

void postMidiChangeCCValue(int command) {
	HWND editor = MIDIEditor_GetActive();
	MediaItem_Take* take = MIDIEditor_GetTake(editor);
	// Get selected CCs.
	vector<MidiControlChange> selectedCCs = getSelectedCCs(take);
	int count = static_cast<int>(selectedCCs.size());
	if (count == 0) {
		return;
	}
	ostringstream s;
	if (count > 1) {
		switch (command) {
			case 40676: {
				// Translators: Used when MIDI CCs change. {} is replaced by the
				// number of values changed. E.g. "2 values increased"
				s << format(
					translate_plural("{} value increase", "{} values increased", count), count);
				break;
			}
			case 40677: {
				// Translators: Used when MIDI CCs change. {} is replaced by the
				// number of values changed. E.g. "2 values decreased"
				s << format(
					translate_plural("{} value decreased", "{} values decreased", count), count);
				break;
			}
			default: {
				// Translators: Used when MIDI CCs change. {} is replaced by the
				// number of values changed. E.g. "2 values changed"
				s << format(
					translate_plural("{} value changed", "{} values changed", count), count);
				break;
			}
		}
	} else{ 
		auto cc = *selectedCCs.cbegin();
		if (cc.message1 == 0xA0) {
			// Note: separate the note and value with two spaces to avoid treatment as thausands separator.
			s << getMidiNoteName(take, cc.message2, cc.channel) << "  ";
			s << cc.message3;
		} else if (cc.message1 == 0xB0) {
			s << cc.message3;
		} else if (cc.message1 == 0xC0 || cc.message1 == 0xD0) {
			s << cc.message2;
		} else if (cc.message1 == 0xE0) {
			auto pitchBendValue = (cc.message3 << 7) | cc.message2;
			s << pitchBendValue;
		}
	}
	outputMessage(s);
}

void postMidiSwitchCCLane(int command) {
	HWND editor = MIDIEditor_GetActive();
	ostringstream s;
	int ccNum = MIDIEditor_GetSetting_int(editor, "last_clicked_cc_lane");
	if (ccNum < 128) {
		s << ccNum << " ";
	}
	const int BUFFER_LENGTH = 64;
	char textBuffer[BUFFER_LENGTH];
	MIDIEditor_GetSetting_str(editor, "last_clicked_cc_lane", textBuffer, BUFFER_LENGTH);
	s << textBuffer;
	outputMessage(s);
}

void postToggleMidiInputsAsStepInput(int command) {
	if (GetToggleCommandState2(SectionFromUniqueID(MIDI_EDITOR_SECTION), command)) {
		outputMessage(translate("Enabled MIDI inputs as step input"));
	} else {
		outputMessage(translate("Disabled MIDI inputs as step input"));
	}
}

void postToggleFunctionKeysAsStepInput(int command) {
	if(GetToggleCommandState2(SectionFromUniqueID(MIDI_EDITOR_SECTION), command)) {
		outputMessage(translate("Enabled  f1-f12 as step input"));
	} else {
		outputMessage(translate("Disabled  f1-f12 as step input"));
	}
}<|MERGE_RESOLUTION|>--- conflicted
+++ resolved
@@ -26,23 +26,13 @@
 
 // Note: while the below struct is called MidiControlChange in line with naming in Reaper,
 // It is also used for other MIDI messages.
-<<<<<<< HEAD
-struct MidiControlChange{ 
+struct MidiControlChange {
 	int channel = -1;
 	int index = -1;
 	int message1 = -1;
 	int message2 = -1;
 	int message3 = -1;
 	double position = -1.0;
-=======
-struct MidiControlChange {
-	int channel;
-	int index;
-	int message1;
-	int message2;
-	int message3;
-	double position;
->>>>>>> 178c33df
 	bool selected;
 	bool muted;
 
