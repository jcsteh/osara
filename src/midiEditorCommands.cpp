/*
 * OSARA: Open Source Accessibility for the REAPER Application
 * MIDI Editor commands code
 * Copyright 2015-2023 NV Access Limited, James Teh
 * License: GNU General Public License version 2.0
 */

#include <string>
#include <sstream>
#include <vector>
#include <algorithm>
#include <map>
#include <cassert>
#include <functional>
#include <float.h>
#include <compare>
#include<regex>
#include<string_view>
#include "midiEditorCommands.h"
#include "osara.h"
#include "config.h"
#include "translation.h"
#ifdef _WIN32
#include <Commctrl.h>
#endif

using namespace std;
using namespace fmt::literals;

// returns the pulses per quarter note of the first midi source in the item.
int getItemPPQ(MediaItem* item) {
	const int defaultPPQ = 960;
	static MediaItem* cachedItem;
	static int cachedPPQ;
	if(item == cachedItem) {
		return cachedPPQ;
	}
	char buff[4096] = "";
	if(!GetItemStateChunk(item, buff, sizeof(buff), false)) {
		return defaultPPQ;
	}
	static const regex re("^\\s*HASDATA [0-9]+ ([0-9]+) ");
	cmatch match;
	if(!regex_search(buff, match, re)) {
		return defaultPPQ;
	}
	int ppq = stoi(match.str(1));
	cachedPPQ = ppq;
	cachedItem = item;
	return ppq;
}

struct FreeReaperPtr {
	void operator()(void* p) {
		FreeHeapPtr(p);
	}
};

// return the midi editor zoom ratio of the take
double getMidiZoomRatio(MediaItem_Take* take) {
	static const regex re("CFGEDITVIEW -?[0-9.]+ ([0-9.]+) ");
	char guid[40]; 
	GetSetMediaItemTakeInfo_String(take, "GUID", guid, false);
	MediaItem* item = GetMediaItemTake_Item(take);
	unique_ptr<char, FreeReaperPtr> state(GetSetObjectState(item, ""));
	if(!state) {
		return -1;
	}
	auto stateSV = string_view(state.get());
	size_t takePos = stateSV.find(guid);
	if (takePos == string::npos) {
		return -1;
	}
	match_results<string_view::const_iterator> match;
	if (!regex_search(stateSV.cbegin() + takePos, stateSV.cend(), match, re)) {
		return -1;
	}
	return stod(match.str(1));
}

// Note: while the below struct is called MidiControlChange in line with naming in Reaper,
// It is also used for other MIDI messages.
struct MidiControlChange {
	int channel = -1;
	int index = -1;
	int message1 = -1;
	int message2 = -1;
	int message3 = -1;
	double position = -1.0;
	bool selected;
	bool muted;

	operator bool() const {
		return this->index != -1;
	}

	struct ReqParams {
		bool position = true;
		bool message1 = false;
		bool channel = false;
		bool message2 = false;
		bool message3 = false;
		bool selected = false;
		bool muted = false;
	};

	// Used to compare a position with the position of a CC.
	struct CompareByPosition {
		bool operator() (const MidiControlChange& cc, double pos) const { return cc.position < pos; }
		bool operator() (double pos, const MidiControlChange& cc) const { return pos < cc.position; }
	};

	static bool compareForSortAtPosition(const MidiControlChange& cc1, const MidiControlChange& cc2) {
		if (cc1.message1 < cc2.message1) {
			return true;
		}
		if (cc1.message1 > cc2.message1) {
			return false;
		}
		if (cc1.channel < cc2.channel) {
			return true;
		}
		if (cc1.channel > cc2.channel) {
			return false;
		}
		if (cc1.message2 < cc2.message2) {
			return true;
		}
		if (cc1.message2 > cc2.message2) {
			return false;
		}
		return cc1.message3 < cc2.message3;
	}

	static const MidiControlChange get(MediaItem_Take* take, int index, ReqParams params) {
		MidiControlChange cc;
		double position;
		if (MIDI_GetCC(take, index,
			params.selected ? &cc.selected : nullptr,
			params.muted ? &cc.muted : nullptr,
			params.position ? &position : nullptr,
			params.message1 ? &cc.message1 : nullptr,
			params.channel ? &cc.channel : nullptr,
			params.message2 ? &cc.message2 : nullptr,
			params.message3 ? &cc.message3 : nullptr
		)) {
			if (params.position) {
				position = MIDI_GetProjTimeFromPPQPos(take, position);
				cc.position = position;
			}
			cc.index = index;
		} else {
			cc.position = DBL_MAX;
		}
		return cc;
	}

	static const int getCount(MediaItem_Take* take) {
		int count = 0;
		while (MIDI_GetCC(take, count, nullptr, nullptr, nullptr, nullptr, nullptr, nullptr, nullptr)) {
			++count;
		}
		return count;
	}
} ;

const UINT DEFAULT_PREVIEW_LENGTH = 300; // ms

struct MidiNote {
	int channel = -1;
	int pitch = -1;
	int velocity = -1;
	int index = -1;
	double start = -1.0;
	double end = -1.0;
	bool selected;
	bool muted;

	double getLength() const {
		return max (0, (this->end - this->start));
	}

	struct ReqParams {
		bool start = true;
		bool end = false;
		bool channel = false;
		bool pitch = false;
		bool velocity = false;
		bool selected = false;
		bool muted = false;
	};

	// Used to compare a position with the start of a note.
	struct CompareByStart {
		bool operator() (const MidiNote& note, double pos) const { return note.start < pos; }
		bool operator() (double pos, const MidiNote& note) const { return pos < note.start; }
	};

	// Used to order notes in a chord by pitch.
	static bool compareByPitch(const MidiNote& note1, const MidiNote& note2) {
		return note1.pitch < note2.pitch;
	}

	static const MidiNote get(MediaItem_Take* take, int index, ReqParams params) {
		MidiNote note;
		double start, end;
		if (MIDI_GetNote(take, index,
			params.selected ? &note.selected : nullptr,
			params.muted ? &note.muted : nullptr,
			params.start ? &start: nullptr,
			params.end ? &end: nullptr,
			params.channel ? &note.channel: nullptr,
			params.pitch ? &note.pitch: nullptr,
			params.velocity ? &note.velocity : nullptr
		)) {
			if (params.start) {
				start = MIDI_GetProjTimeFromPPQPos(take, start);
				note.start = start;
			}
			if (params.end) {
				end = MIDI_GetProjTimeFromPPQPos(take, end);
				note.end = end;
			}
			note.index = index;
		} else {
			note.start = note.end = DBL_MAX;
		}
		return note;
	}

	static const int getCount(MediaItem_Take* take) {
		int count = 0;
		while (MIDI_GetNote(take, count, nullptr, nullptr, nullptr, nullptr, nullptr, nullptr, nullptr)) {
			++count;
		}
		return count;
	}
};

struct MidiEventListData { 
	int index = -1;
	double position = -1.0;
	string message;
	int offVel = -1;
	double length = -1.0;
	bool selected;

	struct ReqParams {
	};

	// Used to compare a position with the position of a MIDI event list item.
	struct CompareByPosition {
		bool operator() (const MidiEventListData& data, double pos) const { return data.position < pos; }
		bool operator() (double pos, const MidiEventListData& data) const { return pos < data.position; }
	};

	static const MidiEventListData get(HWND editor, int index, ReqParams params={}) {
		MidiEventListData data{index};
		auto setting = format("list_{}", index);
		char eventData[255] = "\0";
		if (MIDIEditor_GetSetting_str(editor, setting.c_str(), eventData, sizeof(eventData))) {
			MediaItem_Take* take = MIDIEditor_GetTake (editor);
			MediaItem* item = GetMediaItemTake_Item(take);
			int ppq = getItemPPQ(item);
			string key, val;
			istringstream s(eventData);
			double eventPosPpq = -1.0;
			double lengthPpq = -1.0;
			while(getline(getline(s, key, '='), val, ' ')) {
				if (key == "pos") {
					eventPosPpq = stof(val) * ppq;
					data.position = MIDI_GetProjTimeFromPPQPos(take, eventPosPpq);
				} else if (key == "len") {
					lengthPpq = stof(val) * ppq;
				} else if (key == "msg") {
					data.message = val;
				} else if (key == "offvel") {
					data.offVel = stoi(val);
				} else if (key == "sel") {
					data.selected = val == "1" ? true: false;
				}
			}
			if (lengthPpq>=0.0) {
				double endPos = MIDI_GetProjTimeFromPPQPos (take, lengthPpq + eventPosPpq);
				data.length = endPos - data.position;
			}
		} else {
			data.position = DBL_MAX;
		}
		return data;
	}

	static const int getCount(HWND midiEditor) {
		return MIDIEditor_GetSetting_int(midiEditor, "list_cnt");
	}

	const MidiNote toMidiNote() {
		int msg = stoi(this->message, nullptr, 16);
		MidiNote note{
			(msg >> 16) &0xf,  // channel
			(msg >> 8) & 0x7f,  // pitch
			msg & 0x7f, // velocity
			-1, // index
			this->position, // start
			this->position + this->length,  // end
		};
		return note;
	}
} ;

vector<MidiNote> previewingNotes; // Notes currently being previewed.
CallLater previewDoneLater;
const int MIDI_NOTE_ON = 0x90;
const int MIDI_NOTE_OFF = 0x80;

// A minimal PCM_source to send MIDI events for preview.
class PreviewSource : public PCM_source {
	public:
	
	PreviewSource() {
	}

	virtual ~PreviewSource() {
	}

	// The events to send.
	// These will be consumed (and the vector cleared) soon after PlayTrackPreview is called.
	vector<MIDI_event_t> events;

	bool SetFileName(const char* fn) {
		return false;
	}

	PCM_source* Duplicate() {
		return new PreviewSource();
	}

	bool IsAvailable() {
		return true;
	}

	const char* GetType() {
		return "OsaraMIDIPreview";
	};

	int GetNumChannels() {
		return 1;
	}

	double GetSampleRate() {
		return 0.0;
	}

	double GetLength() {
		// This only needs to be long enough to send MIDI events immediately.
		// Once we send note on events, the notes stay on, even though the preview stops.
		// We then play another preview with more events to turn the notes off.
		return 0.001;
	}

	int PropertiesWindow(HWND parent) {
		return -1;
	}

	void GetSamples(PCM_source_transfer_t* block) {
		block->samples_out=0;
		if (block->midi_events) {
			for (auto event = this->events.begin(); event != this->events.end(); ++event)
				block->midi_events->AddItem(&*event);
			this->events.clear();
		}
	}

	void GetPeakInfo(PCM_source_peaktransfer_t* block) {
		block->peaks_out=0;
	}

	void SaveState(ProjectStateContext* ctx) {
	}

	int LoadState(char* firstLine, ProjectStateContext* ctx) {
		return -1;
	}

	void Peaks_Clear(bool deleteFile) {
	}

	int PeaksBuild_Begin() {
		return 0;
	}

	int PeaksBuild_Run() {
		return 0;
	}

	void PeaksBuild_Finish() {
	}

};

PreviewSource previewSource;
preview_register_t previewReg = {0};

// Queue note off events for the notes currently being previewed.
// when sendNoteOff is true, this function  also sends the events.
void previewNotesOff(bool sendNoteOff) {
	for (auto note = previewingNotes.cbegin(); note != previewingNotes.cend(); ++note) {
		MIDI_event_t event = {0, 3, {
			(unsigned char)(MIDI_NOTE_OFF | note->channel),
			(unsigned char)note->pitch, (unsigned char)note->velocity}};
		previewSource.events.push_back(event);
	}
	if (sendNoteOff) {
		// Send the events.
		previewReg.curpos = 0.0;
		PlayTrackPreview(&previewReg);
	}
	previewingNotes.clear();
}

// Used to find out the minimum note length.
bool compareNotesByLength(const MidiNote& note1, const MidiNote& note2) {
	return note1.getLength() < note2.getLength();
}

void previewNotes(MediaItem_Take* take, const vector<MidiNote>& notes) {
	if (!GetToggleCommandState2(SectionFromUniqueID(MIDI_EDITOR_SECTION), 40041)) {  // Options: Preview notes when inserting or editing
		return;
	}
	if (!previewReg.src) {
		// Initialise preview.
#ifdef _WIN32
		InitializeCriticalSection(&previewReg.cs);
#else
		pthread_mutex_init(&previewReg.mutex, nullptr);
#endif
		previewReg.src = &previewSource;
		previewReg.m_out_chan = -1; // Use .preview_track.
	}
	// Stop the current preview.
	if (cancelPendingMidiPreviewNotesOff()) {
		previewNotesOff(false);
	}
	// Queue note on events for the new notes.
	for (auto const& note: notes) {
		if (note.muted) {
			continue;
		}
		MIDI_event_t event = {0, 3, {
			(unsigned char)(MIDI_NOTE_ON | note.channel),
			(unsigned char)note.pitch, (unsigned char)note.velocity}};
		previewSource.events.push_back(event);
		// Save the note being previewed so we can turn it off later (previewNotesOff).
		previewingNotes.push_back(note);
	}
	// Send the events.
	void* track = GetSetMediaItemTakeInfo(take, "P_TRACK", nullptr);
	previewReg.preview_track = track;
	previewReg.curpos = 0.0;
	PlayTrackPreview(&previewReg);
	// Calculate the minimum note length.
	double minLength = min_element(previewingNotes.cbegin(), previewingNotes.cend(), compareNotesByLength)->getLength();
	// Schedule note off messages.
	previewDoneLater = CallLater([] {
		previewNotesOff(true);
	}, (UINT)(minLength ? minLength * 1000 : DEFAULT_PREVIEW_LENGTH));
}

bool cancelPendingMidiPreviewNotesOff() {
	return previewDoneLater.cancel();
}

// A random access iterator for MIDI events.
// The EventType template parameter is used to specialise the
// template for different event types (note, CC, etc.).
// The SourceType template parameter is used to define the source of events (MediaItem_Take*, HWND for event list window, etc.)
template<typename EventType, typename SourceType>
class MidiEventIterator {
	public:
	using difference_type = int;
	using value_type = const EventType;
	using pointer = value_type*;
	using reference = value_type;
	using iterator_category = random_access_iterator_tag;

	MidiEventIterator(SourceType source, typename EventType::ReqParams ReqParams = {}, difference_type index=0)
		: source(source),
		reqParams(ReqParams),
		index(index)
	{
		this->count = EventType::getCount(this->source);
	}

	bool operator==(const MidiEventIterator& other) const {
		return this->source == other.source && this->index == other.index;
	}

	bool operator!=(const MidiEventIterator& other) const {
		return !(*this == other);
	}

	auto operator<=>(const MidiEventIterator& other) const {
		return this->index <=> other.index;
	}

	value_type operator[](const difference_type index) const{
		return this->getEvent(this->index + index);
	}

	reference operator*() const {
		return (*this)[0];
	}

	pointer operator->() const {
		this->currentValue = (*this)[0];
		return &(this->currentValue);
	}

	MidiEventIterator& operator++() {
		++this->index;
		return *this;
	}

	MidiEventIterator& operator--() {
		--this->index;
		return *this;
	}

	MidiEventIterator& operator+=(const difference_type increment) {
		this->index += increment;
		return *this;
	}

	MidiEventIterator& operator-=(const difference_type decrement) {
		this->index -= decrement;
		return *this;
	}

	MidiEventIterator operator+(const difference_type increment) {
		auto tmpIt = *this;
		tmpIt += increment;
		return tmpIt;
	}

	MidiEventIterator operator-(const difference_type decrement) {
		auto tmpIt = *this;
		tmpIt -= decrement;
		return tmpIt;
	}

	difference_type operator-(const MidiEventIterator& other) {
		return this->index - other.index;
	}

	void moveToEnd() {
		this->index = count;
	}

	difference_type getIndex() const {
		return this->index;
	}

	protected:
	value_type getEvent(difference_type index) const {
		return EventType::get(this->source, index, this->reqParams);
	}
	SourceType source;

	private:
	int count;
	typename EventType::ReqParams reqParams;
	difference_type index;
	mutable EventType currentValue;
};

using MidiNoteIterator = MidiEventIterator<MidiNote, MediaItem_Take*>;

const string getMidiNoteName(MediaTrack* track, int pitch, int channel) {
	static const char* names[] = {
		// Translators: The name of a musical note.
		translate("c"),
		// Translators: The name of a musical note.
		translate("c sharp"),
		// Translators: The name of a musical note.
		translate("d"),
		// Translators: The name of a musical note.
		translate("d sharp"),
		// Translators: The name of a musical note.
		translate("e"),
		// Translators: The name of a musical note.
		translate("f"),
		// Translators: The name of a musical note.
		translate("f sharp"),
		// Translators: The name of a musical note.
		translate("g"),
		// Translators: The name of a musical note.
		translate("g sharp"),
		// Translators: The name of a musical note.
		translate("a"),
		// Translators: The name of a musical note.
		translate("a sharp"),
		// Translators: The name of a musical note.
		translate("b")
	};
	int tracknumber = static_cast<int> (GetMediaTrackInfo_Value(track, "IP_TRACKNUMBER")); // one based
	const char* noteName = GetTrackMIDINoteName(tracknumber - 1, pitch, channel); // track number is zero based
	ostringstream s;
	if (noteName &&  GetToggleCommandState2(SectionFromUniqueID(MIDI_EDITOR_SECTION), 40045)) { // View: Show note names
		s << noteName;
	} else {
		int octave = pitch / 12 - 1;
		int szOut = 0;
		int* octaveOffset = (int*)get_config_var("midioctoffs", &szOut);
		if (octaveOffset && (szOut == sizeof(int))) {
			octave += *octaveOffset - 1; // REAPER offset "0" is saved as "1" in the preferences file.
		}
		pitch %= 12;
		s << names[pitch] << " " << octave;
	}
	return s.str();
}

const string getMidiNoteName(MediaItem_Take *take, int pitch, int channel) {
	MediaTrack* track = GetMediaItemTake_Track(take);
	return getMidiNoteName(track, pitch, channel);
}

// Returns iterators to the first and exclusive last notes in a chord in a given direction.
pair<MidiNoteIterator, MidiNoteIterator> findChord(MediaItem_Take* take, int direction, MidiNote::ReqParams reqParams={}) {
	// Ensure we always collect the start of the note since we need it to find chords.
	reqParams.start = true;
	double now = GetCursorPosition();
	MidiNoteIterator begin(take, reqParams);
	MidiNoteIterator end = begin;
	end.moveToEnd();
	if (begin == end) {
		// No notes.
		return {begin, end};
	}
	auto range = equal_range(begin, end, now, MidiNote::CompareByStart{});
	// Find the first note of the chord.
	MidiNoteIterator firstNote = end;
	if (direction == 1 && range.second != end) {
		// Return chord after the cursor.
		// range.second is the first note after now.
		firstNote = range.second;
	} else if (direction == -1 && range.first != begin) {
		// Return chord before the cursor.
		// range.first is the first note at or after now, so one before that is
		// the first note before now.
		firstNote = range.first;
		--firstNote;
	} else if (range.first != range.second) {
		// Return chord at the cursor.
		return range;
	} else {
		// Nothing in the requested direction or at the cursor.
		return {end, end};
	}
	// Find the last note of the chord.
	double firstStart = firstNote->start;
	MidiNoteIterator lastNote = firstNote;
	MidiNoteIterator note = firstNote;
	for (note += direction; begin <= note && note < end; note += direction) {
		if (note->start != firstStart) {
			break;
		}
		lastNote = note;
	}
	return {min(firstNote, lastNote),
		max(lastNote, firstNote) + 1};
}

// Keeps track of the note to which the user last moved in a chord.
// This is the number of the note in the chord; e.g. 0 is the first note.
// It is not a REAPER note index!
// -1 means not in a chord.
int curNoteInChord = -1;
// Keeps track of the CC to which the user last moved at a particular position.
// The first entry of the pair is the position.
// The second entry of the pair is the number of the CC at the position; e.g. 0 is the first CC.
// It is not a REAPER CC index.
// -1 means no position/CC.
pair<double, int> currentCC = {-1, -1};

// Finds a single note in the chord at the cursor in a given direction and returns its info.
// This updates curNoteInChord.
MidiNote findNoteInChord(MediaItem_Take* take, int direction) {
	auto chord = findChord(take, 0, {
		true,  // start
		true,  // end
		true,  // channel
		true,  // pitch
		true,  // velocity
		true,  // selected
		true  // muted
	});
	if (chord.first == chord.second) {
		return {-1};
	}
	// Notes at the same position are ordered arbitrarily.
	// This is not intuitive, so sort them.
	vector<MidiNote> notes(chord.first, chord.second);
	stable_sort(notes.begin(), notes.end(), MidiNote::compareByPitch);
	const int lastNoteIndex = (int)notes.size() - 1;
	// Work out which note to move to.
	if (direction != 0 && 0 <= curNoteInChord &&
			curNoteInChord <= (int)lastNoteIndex) {
		// Already on a note within the chord. Move to the next/previous note.
		curNoteInChord += direction;
		// If we were already on the first/last note, stay there.
		if (curNoteInChord < 0 || curNoteInChord > lastNoteIndex)
			curNoteInChord -= direction;
	} else if (direction != 0) {
		// We're moving into a new chord. Move to the first/last note.
		curNoteInChord = direction == 1 ? 0 : (int)lastNoteIndex;
	}
	return notes[curNoteInChord];
}

void cmdMidiMoveCursor(Command* command) {
	HWND editor = MIDIEditor_GetActive();
	MIDIEditor_OnCommand(editor, command->gaccel.accel.cmd);
	ostringstream s;
	s << formatCursorPosition();
	MediaItem_Take* take = MIDIEditor_GetTake(editor);
	auto chord = findChord(take, 0, {
		true,  // start
		true,  // end
		true,  // channel
		true,  // pitch
		true,  // velocity
		false,  // selected
		true  // muted
	});
	vector<MidiNote> notes(chord.first, chord.second);
	int count = static_cast<int>(notes.size());
	if (count > 0) {
		previewNotes(take, notes);
		fakeFocus = FOCUS_NOTE;
		s << " " << format(
			translate_plural("{} note", "{} notes", count), count);
		int mutedCount = count_if(notes.begin(), notes.end(), [](auto note) { return note.muted; });
		if (mutedCount > 0) {
			// Translators: used when reporting the number of muted notes in a chord.
			// {} will be replaced by the number of muted notes. E.g. "3 muted"
			s << format(
				translate_plural("{} muted", "{} muted", mutedCount), mutedCount);
		}
	}
	outputMessage(s);
}

void selectNote(MediaItem_Take* take, const int note, bool select=true) {
	MIDI_SetNote(take, note, &select, nullptr, nullptr, nullptr, nullptr, nullptr, nullptr, nullptr);
}

bool isNoteSelected(MediaItem_Take* take, const int note) {
	bool sel;
	MIDI_GetNote(take, note, &sel, nullptr, nullptr, nullptr, nullptr, nullptr, nullptr);
	return sel;
}

int countSelectedNotes(MediaItem_Take* take, int offset=-1) {
	int noteIndex = offset;
	int count = 0;
	for(;;){
		noteIndex = MIDI_EnumSelNotes(take, noteIndex);
		if (noteIndex == -1) {
			break;
		}
		++count;
	}
	return count;
}

vector<MidiNote> getSelectedNotes(MediaItem_Take* take, int offset=-1) {
	int noteIndex = offset;
	vector<MidiNote> notes;
	for(;;){
		noteIndex = MIDI_EnumSelNotes(take, noteIndex);
		if (noteIndex == -1) {
			break;
		}
		notes.push_back(MidiNote::get(take, noteIndex, {
			true,  // start
			true,  // end
			true,  // channel
			true,  // pitch
			true,  // velocity
			false,  // selected
			true  // muted
		}));
	}
	return notes;
}

using MidiControlChangeIterator = MidiEventIterator<MidiControlChange, MediaItem_Take*>;

// #434: CC events are ordered arbitrarily and, unlike notes, order can change
// when interacting with them. Therefore, when we are searching for the next
// or previous CC, we need to sort CCs at the same position. This class
// iterates CCs, sorting as necessary. Note that this is not a proper C++
// iterator.
class SortedMidiControlChangeIterator {
	public:
	SortedMidiControlChangeIterator(MediaItem_Take* take):
	begin(MidiControlChangeIterator(take, {
		true,  // position
		true,  // message1
		true,  // channel
		true,  // message2
		true,  // message3,
		true,  // selected
		true  // muted
	})),
	// We'll set these properly below, but there's no default constructor, so we
	// must initialise them to something here.
	end(begin), firstAtPos(begin), firstAfterPos(begin) {
		this->end.moveToEnd();
		if (begin == end) {
			// No CCs.
			return;
		}
		double now = GetCursorPosition();
		// Find all CCs at the current position.
		tie(this->firstAtPos, this->firstAfterPos) = equal_range(begin, end, now,
			MidiControlChange::CompareByPosition{});
		this->sortCCsAtPos();
		auto [position, curCC] = currentCC;
		int count = this->firstAfterPos - this->firstAtPos;
		if (curCC!= -1 && position == now && count >0) {
			// In this case, we have a cached CC at the current position
			// and the range of CCs at the current position contains at least one CC.
			this->sortedIndexAtPos = curCC;
		} else {
			// We don't have a cached CC at the current position, so the first call to
			// next() should move to the first CC at the current position.
			this->sortedIndexAtPos = -1;
		}
	}

	MidiControlChange next() {
		// Try moving to the next CC at the current position.
		++this->sortedIndexAtPos;
		if (auto current = this->current()) {
			return current;
		}
		// There are no more at this position, so move forward to a CC at another
		// position.
		if (this->firstAfterPos == this->end) {
			return {};
		}
		this->firstAtPos = this->firstAfterPos;
		// Find the first CC after this new position.
		double newPos = this->firstAtPos->position;
		for (this->firstAfterPos = this->firstAtPos; this->firstAfterPos != this->end;
				++this->firstAfterPos) {
			if (this->firstAfterPos->position != newPos) {
				break;
			}
		}
		// Finally, return the last sorted CC at this new position.
		this->sortCCsAtPos();
		this->sortedIndexAtPos = 0;
		return this->current();
	}

	MidiControlChange previous() {
		// Try moving to the previous CC at the current position.
		--this->sortedIndexAtPos;
		if (auto current = this->current()) {
			return current;
		}
		// There are no more at this position, so move backward to a CC at another
		// position.
		if (this->firstAtPos == this->begin) {
			return {};
		}
		this->firstAfterPos = this->firstAtPos;
		this->firstAtPos = this->firstAfterPos - 1;
		// Find the first unsorted CC at this new position.
		double newPos = this->firstAtPos->position;
		for (; this->firstAtPos != this->begin; --this->firstAtPos) {
			if (this->firstAtPos->position != newPos) {
				++this->firstAtPos;
				break;
			}
		}
		// Finally, return the last sorted CC at this new position.
		this->sortCCsAtPos();
		this->sortedIndexAtPos = this->sortedCCsAtPos.size() - 1;
		return this->current();
	}

	MidiControlChange current() {
		if (this->sortedIndexAtPos >= 0 &&
				this->sortedIndexAtPos < this->sortedCCsAtPos.size()) {
			return this->sortedCCsAtPos[this->sortedIndexAtPos];
		}
		return {};
	}

	void updateCurrentCC() {
		currentCC = {this->firstAtPos->position, this->sortedIndexAtPos};
	}

	private:
	void sortCCsAtPos() {
		this->sortedCCsAtPos.assign(this->firstAtPos, this->firstAfterPos);
		stable_sort(this->sortedCCsAtPos.begin(), this->sortedCCsAtPos.end(),
			MidiControlChange::compareForSortAtPosition);
	}

	MidiControlChangeIterator begin;
	MidiControlChangeIterator end;
	// Points to the first CC at the current time position of this iterator.
	MidiControlChangeIterator firstAtPos;
	// Points to the first CC after the current time position of this iterator.
	// That is, this is the exclusive end for a range containing all CCs at the
	// current position.
	MidiControlChangeIterator firstAfterPos;
	vector<MidiControlChange> sortedCCsAtPos;
	// The current index into sortedCCsAtPos.
	int sortedIndexAtPos = -1;
};

bool isCCInLane(const MidiControlChange& cc, int lane) {
	if (lane <= 127) {
		// CC.
		return cc.message1 == 0xB0 && cc.message2 == lane;
	}
	if (lane & 0x100) {
		// We don't support 14-bit CC properly yet. For now, at least match both MSB
		// and LSB CCs.
		int ccNum = lane - 0x100;
		return cc.message1 == 0xB0 &&
			(cc.message2 == ccNum || cc.message2 == ccNum + 32);
	}
	if (lane == 0x201) {
		// Pitch.
		return cc.message1 == 0xE0;
	}
	if (lane == 0x202) {
		// Program.
		return cc.message1 == 0xC0;
	}
	if (lane == 0x203) {
		// Channel pressure.
		return cc.message1 == 0xD0;
	}
	return false;
}

// Finds a single CC at the cursor in a given direction and returns its info.
// This updates currentCC.
MidiControlChange findCC(MediaItem_Take* take, int direction) {
	HWND editor = MIDIEditor_GetActive();
	int lane = MIDIEditor_GetSetting_int(editor, "last_clicked_cc_lane");
	SortedMidiControlChangeIterator iter(take);
	MidiControlChange cc;
	if (direction == -1) {
		while ((cc = iter.previous())) {
			if (isCCInLane(cc, lane)) {
				break;
			}
		}
	} else if (direction == 1) {
		while ((cc = iter.next())) {
			if (isCCInLane(cc, lane)) {
				break;
			}
		}
	} else {
		cc = iter.current();
	}
	if (cc) {
		iter.updateCurrentCC();
	}
	return cc;
}

void selectCC(MediaItem_Take* take, const int cc, bool select=true) {
	MIDI_SetCC(take, cc, &select, nullptr, nullptr, nullptr, nullptr, nullptr, nullptr, nullptr);
}

bool isCCSelected(MediaItem_Take* take, const int cc) {
	bool sel;
	MIDI_GetCC(take, cc, &sel, nullptr, nullptr, nullptr, nullptr, nullptr, nullptr);
	return sel;
}

vector<MidiControlChange> getSelectedCCs(MediaItem_Take* take, int offset=-1) {
	int ccIndex = offset;
	vector<MidiControlChange> ccs;
	for (;;) {
		ccIndex = MIDI_EnumSelCC(take, ccIndex);
		if (ccIndex == -1) {
			break;
		}
		double position;
		int chan, msg1, msg2, msg3;
		MIDI_GetCC(take, ccIndex, nullptr, nullptr, &position, &msg1, &chan, &msg2, &msg3);
		position = MIDI_GetProjTimeFromPPQPos(take, position);
		ccs.push_back({chan, ccIndex, msg1, msg2, msg3, position});
	}
	return ccs;
}

void cmdMidiToggleSelection(Command* command) {
	if (isSelectionContiguous) {
		isSelectionContiguous = false;
		outputMessage(translate("noncontiguous selection"));
		return;
	}
	HWND editor = MIDIEditor_GetActive();
	MediaItem_Take* take = MIDIEditor_GetTake(editor);
	bool select;
	switch (fakeFocus) {
		case FOCUS_NOTE: {
			if (curNoteInChord != -1) {
				// Note in chord.
				MidiNote note = findNoteInChord(take, 0);
				if (note.channel == -1) {
					return;
				}
				select = !note.selected;
				selectNote(take, note.index, select);
			} else {
				// Chord.
				auto chord = findChord(take, 0, {
					true,  // start
					false,  // end
					false,  // channel
					false,  // pitch
					false,  // velocity
					true  // selected
				});
				if (chord.first == chord.second) {
					return;
				}
				select = !(chord.first->selected);
				for (auto note = chord.first; note < chord.second; ++note) {
					selectNote(take, note.getIndex(), select);
				}
			}
			break;
		}
		case FOCUS_CC:
			if (auto curCC= findCC(take, 0)) {
				select = !curCC.selected;
				selectCC(take, curCC.index, select);
			} else {
				return;
			}
			break;
		default:
			return;
	}
	outputMessage(select ? translate("selected") : translate("unselected"));
}

void moveToChord(int direction, bool clearSelection=true, bool select=true) {
	HWND editor = MIDIEditor_GetActive();
	MediaItem_Take* take = MIDIEditor_GetTake(editor);
	auto chord = findChord(take, direction, {
		true,  // start
		true,  // end
		true,  // channel
		true,  // pitch
		true,  // velocity
		false,  // selected
		true  // muted
	});
	if (chord.first == chord.second) {
		return;
	}
	curNoteInChord = -1;
	if (clearSelection) {
		MIDIEditor_OnCommand(editor, 40214); // Edit: Unselect all
		isSelectionContiguous = true;
	}
	const double oldCursor = GetCursorPosition();
	// Move the edit cursor to this chord, select it and play it.
	bool cursorSet = false;
	vector<MidiNote> notes(chord.first, chord.second);
	for (auto const& note : notes) {
		if (!cursorSet && direction != 0) {
			SetEditCurPos(note.start, true, false);
			cursorSet = true;
		}
		if (select) {
			selectNote(take, note.index);
		}
	}
	const bool cursorMoved = oldCursor != GetCursorPosition();
	if (cursorMoved) {
		previewNotes(take, notes);
	}
	fakeFocus = FOCUS_NOTE;
	ostringstream s;
	if (settings::reportPositionMIDI) {
		s << formatCursorPosition();
		if (s.tellp() > 0) {
			s << " ";
		}
	}
	if (cursorMoved && !select && !isNoteSelected(take, chord.first.getIndex())) {
		s << translate("unselected") << " ";
	}
	if (cursorMoved && settings::reportNotes && settings::reportPositionMIDI) {
		int count = chord.second - chord.first;
		// Translators: used when reporting the number of notes in a chord.
		// {} will be replaced by the number of notes. E.g. "3 notes"
		s << format(
			translate_plural("{} note", "{} notes", count), count);
		int mutedCount = count_if(notes.begin(), notes.end(), [](auto note) { return note.muted; });
		if (mutedCount > 0) {
			// Translators: used when reporting the number of muted notes in a chord.
			// {} will be replaced by the number of muted notes. E.g. "3 muted"
			s << format(
				translate_plural("{} muted", "{} muted", mutedCount), mutedCount);
		}
	}
	if (s.tellp() > 0) {
		outputMessage(s);
	}
}

void cmdMidiMoveToNextChord(Command* command) {
	moveToChord(1);
}

void cmdMidiMoveToPreviousChord(Command* command) {
	moveToChord(-1);
}

void cmdMidiMoveToNextChordKeepSel(Command* command) {
	moveToChord(1, false, isSelectionContiguous);
}

void cmdMidiMoveToPreviousChordKeepSel(Command* command) {
	moveToChord(-1, false, isSelectionContiguous);
}

void moveToNoteInChord(int direction, bool clearSelection=true, bool select=true) {
	HWND editor = MIDIEditor_GetActive();
	MediaItem_Take* take = MIDIEditor_GetTake(editor);
	MidiNote note = findNoteInChord(take, direction);
	if (note.channel == -1) {
		return;
	}
	if (clearSelection) {
		MIDIEditor_OnCommand(editor, 40214); // Edit: Unselect all
		isSelectionContiguous = true;
	}
	if (select) {
		selectNote(take, note.index);
	}
	previewNotes(take, {note});
	fakeFocus = FOCUS_NOTE;
	ostringstream s;
	if (settings::reportNotes) {
		if (note.muted) {
			s << translate("muted") << " ";
		}
		s << getMidiNoteName(take, note.pitch, note.channel);
	}
	if (!select && !isNoteSelected(take, note.index)) {
		s << " " << translate("unselected") << " ";
	} else if (settings::reportNotes) {
		s << ", ";
	}
	if (settings::reportNotes) {
		s << formatNoteLength(note.start, note.end);
		if (GetToggleCommandState2(SectionFromUniqueID(MIDI_EDITOR_SECTION), 40632)
				) { // View: Show velocity numbers on notes
			s << ", " << note.velocity << " " << translate("velocity");
		}
	}
	outputMessage(s);
}

void cmdMidiMoveToNextNoteInChord(Command* command) {
	moveToNoteInChord(1);
}

void cmdMidiMoveToPreviousNoteInChord(Command* command) {
	moveToNoteInChord(-1);
}

void cmdMidiMoveToNextNoteInChordKeepSel(Command* command) {
	moveToNoteInChord(1, false, isSelectionContiguous);
}

void cmdMidiMoveToPreviousNoteInChordKeepSel(Command* command) {
	moveToNoteInChord(-1, false, isSelectionContiguous);
}

void postMidiMovePitchCursor(int command) {
	HWND editor = MIDIEditor_GetActive();
	MediaItem_Take* take = MIDIEditor_GetTake(editor);
	int pitch = MIDIEditor_GetSetting_int(editor, "active_note_row");
	int chan = MIDIEditor_GetSetting_int(editor, "default_note_chan");
	int vel = MIDIEditor_GetSetting_int(editor, "default_note_vel");
	double start = GetCursorPosition();
	double startQn = TimeMap2_timeToQN(nullptr, start);
	double lenQn;
	double gridQn = MIDI_GetGrid(take, nullptr, &lenQn);
	if (lenQn == 0) {
		lenQn = gridQn;
	}
	double end = TimeMap2_QNToTime(nullptr, startQn + lenQn);
	previewNotes(take, {{chan, pitch, vel, -1, start, end}});
	if (settings::reportNotes) {
		outputMessage(getMidiNoteName(take, pitch, chan));
	}
}

void cmdMidiInsertNote(Command* command) {
	HWND editor = MIDIEditor_GetActive();
	MediaItem_Take* take = MIDIEditor_GetTake(editor);
	int oldCount;
	MIDI_CountEvts(take, &oldCount, nullptr, nullptr);
	MIDIEditor_OnCommand(editor, command->gaccel.accel.cmd);
	int newCount;
	MIDI_CountEvts(take, &newCount, nullptr, nullptr);
	if (newCount <= oldCount) {
		return; // Not inserted.
	}
	int pitch = MIDIEditor_GetSetting_int(editor, "active_note_row");
	// Get selected notes.
	vector<MidiNote> selectedNotes = getSelectedNotes(take);
	// Find the just inserted note based on its pitch, as that makes it unique.
	auto it = find_if(
		selectedNotes.begin(), selectedNotes.end(),
		[pitch](MidiNote n) { return n.pitch == pitch; }
	);
	if (it == selectedNotes.end()) {
		return;
	}
	auto& note = *it;
	// Play the inserted note when preview is enabled.
	previewNotes(take, {note});
	fakeFocus = FOCUS_NOTE;
	ostringstream s;
	// If we're advancing the cursor position, we should report the new position.
	const bool reportNewPos = command->gaccel.accel.cmd ==
		40051; // Edit: Insert note at edit cursor
	if (settings::reportNotes) {
		s << getMidiNoteName(take, note.pitch, note.channel) << " ";
		s << formatNoteLength(note.start, note.end);
		if (reportNewPos) {
			s << ", ";
		}
	}
	if (reportNewPos) {
		s << formatCursorPosition();
	}
	outputMessage(s);
}

void cmdMidiDeleteEvents(Command* command) {
	HWND editor = MIDIEditor_GetActive();
	MediaItem_Take* take = MIDIEditor_GetTake(editor);
	int oldCount = MIDI_CountEvts(take, nullptr, nullptr, nullptr);
	MIDIEditor_OnCommand(editor, command->gaccel.accel.cmd);
	int removed = oldCount - MIDI_CountEvts(take, nullptr, nullptr, nullptr);
	// Translators: Used when events are deleted in the MIDI editor. {} is
	// replaced by the number of events. E.g. "3 events removed"
	outputMessage(format(
		translate_plural("{} event removed", "{} events removed", removed), removed));
}

void postMidiSelectNotes(int command) {
	HWND editor = MIDIEditor_GetActive();
	MediaItem_Take* take = MIDIEditor_GetTake(editor);
	int count=countSelectedNotes(take);
	fakeFocus = FOCUS_NOTE;
	// Translators: used when notes are selected in the MIDI editor.
	// {} is replaced by the number of notes. E.g. "4 notes selected"
	outputMessage(format(
		translate_plural("{} note selected", "{} notes selected", count ),
		count ));
}

int countSelectedEvents(MediaItem_Take* take) {
	int evtIndex=-1;
	int count=0;
	for(;;){
		evtIndex = MIDI_EnumSelEvts(take, evtIndex);
		if (evtIndex == -1) {
			break;
		}
		unsigned char msg[3] = "\0";
		int size = sizeof(msg);
		MIDI_GetEvt(take, evtIndex, /* selectedOut */ nullptr, /* mutedOut */ nullptr,
			/* ppqposOut */ nullptr, (char*)msg, &size);
		if (0x80 <= msg[0] && msg[0] <= 0x8F) {
			continue; // Don't count note off messages.
		}
		++count;
	}
	return count;
}

void postMidiSelectEvents(int command) {
	HWND editor = MIDIEditor_GetActive();
	MediaItem_Take* take = MIDIEditor_GetTake(editor);
	int count = countSelectedEvents (take);
	if (fakeFocus != FOCUS_NOTE && fakeFocus != FOCUS_CC) {
		fakeFocus = FOCUS_NOTE;
	}
	// Translators: Reported when selecting events in the MIDI editor. {} will be replaced with
	// the number of events; e.g. "2 events selected".
	outputMessage(format(
		translate_plural("{} event selected", "{} events selected", count),
		count));
}

void cmdMidiToggleSelCC (Command* command) {
	HWND editor = MIDIEditor_GetActive();
	MediaItem_Take* take = MIDIEditor_GetTake(editor);
	int oldCount = countSelectedEvents (take);
	MIDIEditor_OnCommand(editor, command->gaccel.accel.cmd);
	int newCount = countSelectedEvents (take);
	int count = newCount - oldCount;
	if (count >= 0) {
		// Translators: Used in the MIDI editor when CC events are selected.  {}
		// is replaced by the number of events selected.
		outputMessage(format(
			translate_plural("{} CC event selected", "{} CC events selected", count), count));
	} else {
		// Translators: Used in the MIDI editor when CC events are unselected.  {}
		// is replaced by the number of events unselected.
		outputMessage(format(
			translate_plural("{} CC event unselected", "{} CC events unselected", -count), -count));
	}
}

const string getMidiControlName(MediaItem_Take *take, int control, int channel) {
	static map<int, string> names = {
		{0, _t("Bank Select MSB")},
		{1, _t("Mod Wheel MSB")},
		{2, _t("Breath MSB")},
		{4, _t("Foot Pedal MSB")},
		{5, _t("Portamento MSB")},
		{6, _t("Data Entry MSB")},
		{7, _t("Volume MSB")},
		{8, _t("Balance MSB")},
		{10, _t("Pan Position MSB")},
		{11, _t("Expression MSB")},
		{12, _t("Control 1 MSB")},
		{13, _t("Control 2 MSB")},
		{16, _t("GP Slider 1")},
		{17, _t("GP Slider 2")},
		{18, _t("GP Slider 3")},
		{19, _t("GP Slider 4")},
		{32, _t("Bank Select LSB")},
		{33, _t("Mod Wheel LSB")},
		{34, _t("Breath LSB")},
		{36, _t("Foot Pedal LSB")},
		{37, _t("Portamento LSB")},
		{38, _t("Data Entry LSB")},
		{39, _t("Volume LSB")},
		{40, _t("Balance LSB")},
		{42, _t("Pan Position LSB")},
		{43, _t("Expression LSB")},
		{44, _t("Control 1 LSB")},
		{45, _t("Control 2 LSB")},
		{64, _t("Hold Pedal (on/off)")},
		{65, _t("Portamento (on/off)")},
		{66, _t("Sostenuto (on/off)")},
		{67, _t("Soft Pedal (on/off)")},
		{68, _t("Legato Pedal (on/off)")},
		{69, _t("Hold 2 Pedal (on/off)")},
		{70, _t("Sound Variation")},
		{71, _t("Timbre/Resonance")},
		{72, _t("Sound Release")},
		{73, _t("Sound Attack")},
		{74, _t("Brightness/Cutoff Freq")},
		{75, _t("Sound Control 6")},
		{76, _t("Sound Control 7")},
		{77, _t("Sound Controll 8")},
		{78, _t("Sound Control 9")},
		{79, _t("Sound Control 10")},
		{80, _t("GP Button 1 (on/off)")},
		{81, _t("GP Button 2 (on/off)")},
		{82, _t("GP Button 3 (on/off)")},
		{83, _t("GP Button 4 (on/off)")},
		{91, _t("Effects Level")},
		{92, _t("Tremolo Level")},
		{93, _t("Chorus Level")},
		{94, _t("Celeste Level")},
		{95, _t("Phaser Level")},
		{96, _t("Data Button Inc")},
		{97, _t("Data Button Dec")},
		{98, _t("Non-Reg Parm LSB")},
		{99, _t("Non-Reg Parm MSB")},
		{100, _t("Reg Parm LSB")},
		{101, _t("Reg Parm MSB")},
		{120, _t("All Sound Off")},
		{121, _t("Reset")},
		{122, _t("Local")},
		{123, _t("All Notes Off")},
		{124, _t("Omni On")},
		{125, _t("Omni Off")},
		{126, _t("Mono On")},
		{127, _t("Poly On")}
	};
	MediaTrack* track = GetMediaItemTake_Track(take);
	int tracknumber = static_cast<int> (GetMediaTrackInfo_Value(track, "IP_TRACKNUMBER")); // one based
	ostringstream s;
	const char* controlName = GetTrackMIDINoteName(tracknumber - 1, 128 + control, channel); // track number is zero based, controls start at 128
	s << control;
	if (controlName) {
		s << " (" << controlName << ")";
	} else {
		auto it = names.find(control);
		if (it != names.end()) {
			s << " (" << translate(it->second) << ")";
		}
	}
	return s.str();
}

<<<<<<< HEAD
ostringstream describeCC(MidiControlChange cc, MediaItem_Take* take, bool select=true, bool reportPos=true) {
=======
void moveToCC(int direction, bool clearSelection=true, bool select=true) {
	HWND editor = MIDIEditor_GetActive();
	MediaItem_Take* take = MIDIEditor_GetTake(editor);
	auto cc = findCC(take, direction);
	if (!cc) {
		return;
	}
	if (clearSelection || select) {
		Undo_BeginBlock();
	}
	if (clearSelection) {
		MIDIEditor_OnCommand(editor, 40214); // Edit: Unselect all
		isSelectionContiguous = true;
	}
	if (select) {
		selectCC(take, cc.index);
	}
	if (clearSelection || select) {
		Undo_EndBlock(translate("Change CC Selection"), 0);
	}
	SetEditCurPos(cc.position, true, false);
	fakeFocus = FOCUS_CC;
>>>>>>> 4846e661
	ostringstream s;
	if (reportPos) {
		s << formatCursorPosition() << " ";
	}
	if (cc.muted) {
		s << translate("muted") << " ";
	}
	if (cc.message1 == 0xA0) {
		// Translators: MIDI poly aftertouch. {note} will be replaced with the note
		// name and {value} will be replaced with the aftertouch value; e.g.
		// "Poly Aftertouch c sharp 4  96"
		s << format(translate("Poly Aftertouch {note}  {value}"),
			"note"_a=getMidiNoteName(take, cc.message2, cc.channel),
			"value"_a=cc.message3);
	} else if (cc.message1 == 0xB0) {
		// Translators: A MIDI CC. {control} will be replaced with the control number and name. {value} will be replaced with the value of the control; e.g. "control 70 (Sound Variation), 64"
		s << format(translate("Control {control}, {value}"),
		"control"_a=getMidiControlName(take, cc.message2, cc.channel),
		"value"_a=cc.message3);
	} else if (cc.message1 == 0xC0) {
		//Translators: a MIDI program number.  {} will be replaced with the program number; e.g. "Program 5"
		s << format(translate("Program {}"), cc.message2);
	} else if (cc.message1 == 0xD0) {
		// Translators: Midi channel pressure. {} will be replaced with the pressure value; e.g. "Channel pressure 64"
		s << format(translate("Channel pressure {}"), cc.message2);
	} else if (cc.message1 == 0xE0) {
		auto pitchBendValue = (cc.message3 << 7) | cc.message2;
		// Translators: MIDI pitch bend.  {} will be replaced with the pitch bend value; e.g. "Pitch Bend 100"
		s << format(translate("Pitch Bend {}"), pitchBendValue);
	}
	if (!select && !isCCSelected(take, cc.index)) {
		s << " " << translate("unselected");
	}
	return s;
}

void moveToCC(int direction, bool clearSelection=true, bool select=true) {
	HWND editor = MIDIEditor_GetActive();
	MediaItem_Take* take = MIDIEditor_GetTake(editor);
	auto cc = findCC(take, direction);
	if (cc.channel == -1) {
		return;
	}
	if (clearSelection || select) {
		Undo_BeginBlock();
	}
	if (clearSelection) {
		MIDIEditor_OnCommand(editor, 40214); // Edit: Unselect all
		isSelectionContiguous = true;
	}
	if (select) {
		selectCC(take, cc.index);
	}
	if (clearSelection || select) {
		Undo_EndBlock(translate("Change CC Selection"), 0);
	}
	SetEditCurPos(cc.position, true, false);
	fakeFocus = FOCUS_CC;
	ostringstream s = describeCC(cc, take, select);
	outputMessage(s);
}

void cmdMidiMoveToNextCC(Command* command) {
	moveToCC(1);
}

void cmdMidiMoveToPreviousCC(Command* command) {
	moveToCC(-1);
}

void cmdMidiMoveToNextCCKeepSel(Command* command) {
	moveToCC(1, false, isSelectionContiguous);
}

void cmdMidiMoveToPreviousCCKeepSel(Command* command) {
	moveToCC(-1, false, isSelectionContiguous);
}

void midiMoveToItem(int direction) {
	HWND editor = MIDIEditor_GetActive();
	MIDIEditor_OnCommand(editor, ((direction==1)?40798:40797)); // Contents: Activate next/previous MIDI media item on this track, clearing the editor first
	MIDIEditor_OnCommand(editor, 40036); // View: Go to start of file
	int cmd = NamedCommandLookup("_FNG_ME_SELECT_NOTES_NEAR_EDIT_CURSOR");
	if(cmd>0)
		MIDIEditor_OnCommand(editor, cmd); // SWS/FNG: Select notes nearest edit cursor
	MediaItem_Take* take = MIDIEditor_GetTake(editor);
	MediaItem* item = GetMediaItemTake_Item(take);
	MediaTrack* track = GetMediaItem_Track(item);
	int count = CountTrackMediaItems(track);
	int itemNum = 1;
	for (int i=0; i<count; ++i) {
		MediaItem* itemTmp = GetTrackMediaItem(track, i);
		if (itemTmp == item) {
			itemNum = i+1;
			break;
		}
	}
	fakeFocus = FOCUS_ITEM;
	ostringstream s;
	s << itemNum << " " << GetTakeName(take);
	s << " " << formatCursorPosition();
	outputMessage(s);
}

void cmdMidiMoveToNextItem(Command* command) {
	Undo_BeginBlock();
	midiMoveToItem(1);
	Undo_EndBlock(translate("OSARA: Move to next midi item on track"), 0);
}

void cmdMidiMoveToPrevItem(Command* command) {
	Undo_BeginBlock();
	midiMoveToItem(-1);
	Undo_EndBlock(translate("OSARA: Move to previous midi item on track"), 0);
}

void cmdMidiMoveToTrack(Command* command) {
	HWND editor = MIDIEditor_GetActive();
	MIDIEditor_OnCommand(editor, command->gaccel.accel.cmd);
	MediaItem_Take* take = MIDIEditor_GetTake(editor);
	MediaItem* item = GetMediaItemTake_Item(take);
	MediaTrack* track = GetMediaItem_Track(item);
	int count = CountTrackMediaItems(track);
	int itemNum;
	for (int i=0; i<count; ++i) {
		MediaItem* itemTmp = GetTrackMediaItem(track, i);
		if (itemTmp == item) {
			itemNum = i+1;
			break;
		}
	}
	fakeFocus = FOCUS_TRACK;
	ostringstream s;
	int trackNum = (int)(size_t)GetSetMediaTrackInfo(track, "IP_TRACKNUMBER", nullptr);
	s << trackNum;
	char* trackName = (char*)GetSetMediaTrackInfo(track, "P_NAME", nullptr);
	if (trackName)
		s << " " << trackName;
	// Translators: Used when reporting activation of the next/previous track in
	// the MIDI editor. {num} will be replaced with the item number. {name} will
	// be replaced with its name. For example: "item 2 chorus".
	s << " " << format(
		translate("item {num} {name}"),
		"num"_a=itemNum, "name"_a=GetTakeName(take));
	outputMessage(s);
}

void cmdMidiSelectSamePitchStartingInTimeSelection(Command* command) {
	double tsStart,tsEnd;
	GetSet_LoopTimeRange(false, false, &tsStart, &tsEnd, false);
	if(tsStart == tsEnd) {
		outputMessage(translate("no time selection"));
		return;
	}
	HWND editor = MIDIEditor_GetActive();
	MediaItem_Take* take = MIDIEditor_GetTake(editor);
	int selNote = MIDI_EnumSelNotes(take, -1);
	if(selNote==-1) {
		outputMessage(translate("no notes selected"));
		return;
	}
	int selPitch;
	MIDI_GetNote(take, selNote, nullptr, nullptr, nullptr, nullptr, nullptr, &selPitch, nullptr);
	Undo_BeginBlock();
	MIDIEditor_OnCommand(editor, 40214); // Edit: Unselect all
	int noteCount {0}, selectCount {0};
	MIDI_CountEvts(take, &noteCount, nullptr, nullptr);
	for(int i=0; i<noteCount; i++) {
		double startPPQPos;
		int pitch;
		MIDI_GetNote(take, i, nullptr, nullptr, &startPPQPos, nullptr, nullptr, &pitch, nullptr);
		double startTime = MIDI_GetProjTimeFromPPQPos(take, startPPQPos);
		if(tsStart<=startTime && startTime<tsEnd && pitch==selPitch) {
			selectNote(take, i);
			selectCount++;
		}
	}
	Undo_EndBlock(translate("OSARA: Select all notes with the same pitch within time selection"), 0);
	// Translators: used when notes are selected in the MIDI editor.
	// {} is replaced by the number of notes. E.g. "4 notes selected"
	outputMessage(format(
		translate_plural("{} note selected", "{} notes selected", selectCount), selectCount ));
}

void cmdMidiNoteSplitOrJoin(Command* command) {
	HWND editor = MIDIEditor_GetActive();
	MediaItem_Take* take = MIDIEditor_GetTake(editor);
	// Get selected note count before action.
	auto oldCount = countSelectedNotes(take);
	auto cmdId = command->gaccel.accel.cmd;
	MIDIEditor_OnCommand(editor, cmdId);
	auto newCount = countSelectedNotes(take);
	if (oldCount == newCount) {
		return;
	}
	switch (cmdId) {
		case 40046:
			// Translators: used when splitting notes in the midi editor.
			// {oldCount} is replaced by the number of notes that were selected
			// before the command.  This is the number the plural form is based
			// on. {newCount} is replaced by the number of selected notes after
			// the command. E.g. "1 note split into 2"
			outputMessage(format(
				translate_plural("{oldCount} note split into {newCount}", "{oldCount} notes split into {newCount}", oldCount),
				"oldCount"_a=oldCount, "newCount"_a=newCount));
			break;
		case 40456:
			// Translators: used when joining notes in the midi editor.
			// {oldCount} is replaced by the number of notes that were selected
			// before the command.  This is the number the plural form is based
			// on. {newCount} is replaced by the number of selected notes after
			// the command. E.g. "2 notes joined into 1"
			outputMessage(format(
				translate_plural("{oldCount} note joined into {newCount}", "{oldCount} notes joined into {newCount}", oldCount),
				"oldCount"_a=oldCount, "newCount"_a=newCount));
			break;
		default:
			break;
	}
}

#ifdef _WIN32
using MidiEventListDataIterator = MidiEventIterator<MidiEventListData, HWND>;

void focusNearestMidiEvent(HWND hwnd) {
	double cursorPos = GetCursorPosition();
	HWND editor = MIDIEditor_GetActive();
	assert(editor == GetParent(hwnd));
	auto begin = MidiEventListDataIterator(editor);
	auto end = begin;
	end.moveToEnd();
	if (begin == end) {
		// No events
		return;
	}
	auto range = equal_range(begin, end, cursorPos, MidiEventListData::CompareByPosition{});
	auto first = range.first;
	auto last = range.second - 1;
	if (first == end) {
		// Cursor is after all events.
		return;
	}
	const int curFocus = ListView_GetNextItem(hwnd, -1, LVNI_FOCUSED);
	auto firstIndex = first.getIndex();
	auto lastIndex = last.getIndex();
	if (curFocus != -1 && firstIndex <= curFocus && curFocus <= lastIndex) {
		// Current focus is within the range of events at the cursor.
		return;
	}
	const int lvBitMask = LVIS_FOCUSED | LVIS_SELECTED;
	// select and focus the first item
	ListView_SetItemState(hwnd, firstIndex,
		lvBitMask, lvBitMask);
	ListView_EnsureVisible (hwnd, firstIndex, false);
	if (curFocus != -1) {
		// Unselect the previously focused item.
		ListView_SetItemState(hwnd, curFocus,
			0, LVIS_SELECTED);
	}
}

void cmdFocusNearestMidiEvent(Command* command) {
	HWND hwnd= GetFocus();
	if (!hwnd) {
		return;
	}
	focusNearestMidiEvent(hwnd);
}

void cmdMidiFilterWindow(Command *command) {
	HWND editor = MIDIEditor_GetActive();
	MIDIEditor_OnCommand(editor, command->gaccel.accel.cmd);
	// TODO: we could also check the command state was "off", to skip searching otherwise
	HWND filter = FindWindowW(L"#32770",
		widen(LocalizeString("Filter Events", "midi_DLG_128", 0)).c_str());
	if (filter && (filter != GetFocus())) {
		SetFocus(filter); // focus the window
	}
}

void maybeHandleEventListItemFocus(HWND hwnd, long childId) {
	if (childId == CHILDID_SELF) {
		// Focus is set to the list, not to an item within the list.
		// By default, REAPER doesn't focus any event in the event list when coming from outside.
		// Since the edit cursor follows the focused event in the event list, this is impractical,
		// as changing focus with the arrow keys means that the current edit cursor position will be lost.
		// Therefore, focus the nearest event in this case.
		focusNearestMidiEvent(hwnd);
		return;
	}
	bool shouldPreviewNotes = GetToggleCommandState2(SectionFromUniqueID(MIDI_EVENT_LIST_SECTION), 40041);  // Options: Preview notes when inserting or editing
	if (!shouldPreviewNotes) {
		return;
	}
	HWND editor = MIDIEditor_GetActive();
	assert(editor == GetParent(hwnd));
	auto focused = ListView_GetNextItem(hwnd, -1, LVNI_FOCUSED);
	auto event = MidiEventListData::get(editor, focused);
	// Check whether this is a note
	if (event.length == -1) {
		// No Note
		return;
	}
	auto note = event.toMidiNote();
	MediaItem_Take* take = MIDIEditor_GetTake(editor);
	previewNotes(take, {note});
}

void toggleListViewItemSelection(HWND list) {
	const int item = ListView_GetNextItem(list, -1, LVNI_FOCUSED);
	if (item == -1) {
		return;
	}
	UINT prevState = ListView_GetItemState(list, item, LVIS_SELECTED);
	ListView_SetItemState(list, item,
		prevState == LVIS_SELECTED? 0 : LVIS_SELECTED, LVIS_SELECTED);
}

#endif // _WIN32

void postMidiChangeVelocity(int command) {
	if (!settings::reportNotes) {
		return;
	}
	HWND editor = MIDIEditor_GetActive();
	MediaItem_Take* take = MIDIEditor_GetTake(editor);
	// Get selected notes.
	vector<MidiNote> selectedNotes = getSelectedNotes(take);
	if (selectedNotes.size() == 0) {
		return;
	}
	bool generalize = false;
	if (selectedNotes.size() >= 8) {
		generalize = true;
	} else {
		// Get indexes for the current chord.
		auto chord = findChord(take, 0);
		if (chord.first == chord.second) {
			generalize = true;
		} else {
			generalize = !(all_of(
				selectedNotes.begin(), selectedNotes.end(),
				[chord](MidiNote n) { return chord.first.getIndex() <= n.index && n.index < chord.second.getIndex(); }
			));
		}
	}
	// The Reaper action takes care of note preview.
	ostringstream s;
	if (generalize) {
		int count = static_cast<int>(selectedNotes.size());
		s << format(
			translate_plural("{} note", "{} notes", count), count) << " ";
		switch (command) {
			case 40462:
				s << translate("velocity +1");
				break;
			case 40463:
				s << translate("velocity +10");
				break;
			case 40464:
				s << translate("velocity -1");
				break;
			case 40465:
				s << translate("velocity -10");
				break;
			default:
				s << translate("velocity changed");
				break;
		}
	} else{
		for (auto note = selectedNotes.cbegin(); note != selectedNotes.cend(); ++note) {
			s << getMidiNoteName(take, note->pitch, note->channel) << "  " << note->velocity;
			if (note != selectedNotes.cend() - 1) {
				s << ", ";
			}
		}
	}
	outputMessage(s);
}

void postMidiChangeLength(int command) {
	HWND editor = MIDIEditor_GetActive();
	MediaItem_Take* take = MIDIEditor_GetTake(editor);	
	// Get selected notes.
	vector<MidiNote> selectedNotes = getSelectedNotes(take);
	if (selectedNotes.size() == 0) {
		return;
	}
	if (command == 40765 && selectedNotes.size() == 1) {
		// Making notes legato doesn't do anything when only one note is selected.
		return;
	}
	bool generalize = false;
	if (selectedNotes.size() >= 8) {
		generalize = true;
	} else {
		// Get indexes for the current chord.
		auto chord = findChord(take, 0);
		if (chord.first == chord.second) {
			generalize = true;
		} else {
			generalize = !(all_of(
				selectedNotes.begin(), selectedNotes.end(),
				[chord](MidiNote n) { return chord.first.getIndex() <= n.index && n.index < chord.second.getIndex(); }
			));
		}
	}
	if (!generalize) {
		previewNotes(take, selectedNotes);
	}
	if (settings::reportNotes) {
		ostringstream s;
		if (generalize) {
			int count = static_cast<int>(selectedNotes.size());
			switch (command) {
				case 40444:
					// Translators: Used when changing note length in the MIDI
					// editor. {} is replaced by the number of notes, e.g. "3
					// notes lengthened pixel"
					s << format(
						translate_plural("{} note lengthened pixel", "{} notes lengthened pixel", count), count);
					break;
				case 40445:
					// Translators: Used when changing note length in the MIDI
					// editor. {} is replaced by the number of notes, e.g. "3
					// notes shortened pixel"
					s << format(
						translate_plural("{} note shortened pixel", "{} notes shortened pixel", count), count);
					break;
				case 40446:
					// Translators: Used when changing note length in the MIDI
					// editor. {} is replaced by the number of notes, e.g. 
					// "3 notes lengthened grid unit"
					s << format(
						translate_plural("{} note lengthened grid unit", "{} notes lengthened grid unit", count), count);
					break;
				case 40447:
										// Translators: Used when changing note length in the MIDI
					// editor. {} is replaced by the number of notes, e.g. 
					// "3 notes shortened grid unit"
					s << format(
						translate_plural("{} note shortened grid unit", "{} notes shortened grid unit", count), count);
					break;
				case 40633:
					// Translators: Used when changing note length in the MIDI
					// editor. {} is replaced by the number of notes, e.g. 
					// "3 notes set length to grid size"
					s << format(
						translate_plural("{} note set length to grid size", "{} notes length set to grid size", count), count);
					break;
				case 40765:
					// Translators: Used when changing note length in the MIDI
					// editor. {} is replaced by the number of notes, e.g. 
					// "3 notes made legato"
					s << format(
						translate_plural("{} note made legato", "{} notes made legato", count), count);
					break;
				default:
					// Translators: Used when changing note length in the MIDI
					// editor. {} is replaced by the number of notes, e.g. 
					// "3 notes length changed"
					s << format(
						translate_plural("{} note length changed", "{} notes length changed", count), count);
					break;
			}
		} else{ 
			for (auto note = selectedNotes.cbegin(); note != selectedNotes.cend(); ++note) {
				s << getMidiNoteName(take, note->pitch, note->channel) << " ";
				s << formatNoteLength(note->start, note->end);
				if (note != selectedNotes.cend() - 1) {
					s << ", ";
				}
			}
		}
		outputMessage(s);
	}
}

void postMidiChangePitch(int command) {
	if (!settings::reportNotes) {
		return;
	}
	HWND editor = MIDIEditor_GetActive();
	MediaItem_Take* take = MIDIEditor_GetTake(editor);	
	// Get selected notes.
	vector<MidiNote> selectedNotes = getSelectedNotes(take);
	if (selectedNotes.size() == 0) {
		return;
	}
	bool generalize = false;
	if (selectedNotes.size() >= 8) {
		generalize = true;
	} else {
		// Get indexes for the current chord.
		auto chord = findChord(take, 0);
		if (chord.first == chord.second) {
			generalize = true;
		} else {
			generalize = !(all_of(
				selectedNotes.begin(), selectedNotes.end(),
				[chord](MidiNote n) { return chord.first.getIndex() <= n.index && n.index <= chord.second.getIndex(); }
			));
		}
	}
	// The Reaper action takes care of note preview.
	ostringstream s;
	if (generalize) {
		int count = static_cast<int>(selectedNotes.size());
		switch (command) {
			case 40177:
				// Translators: Used when changing note pitch in the MIDI
				// editor. {} is replaced by the number of notes, e.g. 
				// "3 notes semitone up"
				s << format(
					translate_plural("{} note semitone up", "{} notes semitone up", count), count);
				break;
			case 40178:
				// Translators: Used when changing note pitch in the MIDI
				// editor. {} is replaced by the number of notes, e.g. 
				// "3 notes semitone down"
				s << format(
					translate_plural("{} note semitone down", "{} notes semitone down", count), count);
				break;
			case 40179:
				// Translators: Used when changing note pitch in the MIDI
				// editor. {} is replaced by the number of notes, e.g. 
				// "3 notes octave up"
				s << format(
					translate_plural("{} note octave up", "{} notes octave up", count), count);
				break;
			case 40180:
				// Translators: Used when changing note pitch in the MIDI
				// editor. {} is replaced by the number of notes, e.g. 
				// "3 notes octave down"
				s << format(
					translate_plural("{} note octave down", "{} notes octave down", count), count);
				break;
			case 41026:
				// Translators: Used when changing note pitch in the MIDI
				// editor. {} is replaced by the number of notes, e.g. 
				// "3 notes semitone up ignoring scale"
				s << format(
					translate_plural("{} note semitone up ignoring scale", "{} notes semitone up ignoring scale", count), count);
				break;
			case 41027:
				// Translators: Used when changing note pitch in the MIDI
				// editor. {} is replaced by the number of notes, e.g. 
				// "3 notes semitone down ignoring scale"
				s << format(
					translate_plural("{} note semitone down ignoring scale", "{} notes semitone down ignoring scale", count), count);
				break;
			default:
			// Translators: Used when changing note pitch in the MIDI
				// editor. {} is replaced by the number of notes, e.g. 
				// "3 notes pitch changed"
				s << format(
					translate_plural("{} note pitch changed", "{} notes pitch changed", count), count);
				break;
		}
	} else{ 
		for (auto note = selectedNotes.cbegin(); note != selectedNotes.cend(); ++note) {
			s << getMidiNoteName(take, note->pitch, note->channel);
			if (note != selectedNotes.cend() - 1) {
				s << ", ";
			}
		}
	}
	outputMessage(s);
}

void postMidiMoveStart(int command) {
	HWND editor = MIDIEditor_GetActive();
	MediaItem_Take* take = MIDIEditor_GetTake(editor);
	// Get selected notes.
	vector<MidiNote> selectedNotes = getSelectedNotes(take);
	int count = static_cast<int>(selectedNotes.size());
	if (count == 0) {
		return;
	}
	auto firstStart = selectedNotes.cbegin()->start;
	bool generalize = count >= 8 || any_of(
		selectedNotes.begin(), selectedNotes.end(),
		[firstStart](MidiNote n) { return firstStart != n.start; }
		);
	if (!generalize) {
		previewNotes(take, selectedNotes);
	}
	if (settings::reportNotes) {
		ostringstream s;
		if (generalize) {
			switch (command) {
				case 40181:
					// Translators: Used when moving notes in the MIDI
					// editor. {} is replaced by the number of notes, e.g. 
					// "3 notes pixel left"
					s << format(
						translate_plural("{} note pixel left", "{} notes pixel left", count), count);
					break;
				case 40182:
				// Translators: Used when moving notes in the MIDI
					// editor. {} is replaced by the number of notes, e.g. 
					// "3 notes pixel right"
					s << format(
						translate_plural("{} note pixel right", "{} notes pixel right", count), count);
					break;
				case 40183:
					// Translators: Used when moving notes in the MIDI
					// editor. {} is replaced by the number of notes, e.g. 
					// "3 notes grid unit left"
					s << format(
						translate_plural("{} note grid unit left", "{} notes grid unit left", count), count);
					break;
				case 40184:
					// Translators: Used when moving notes in the MIDI
					// editor. {} is replaced by the number of notes, e.g. 
					// "3 notes grid unit right"
					s << format(
						translate_plural("{} note grid unit right", "{} notes grid unit right", count), count);
					break;				
				default:
					// Translators: Used when moving notes in the MIDI
					// editor. {} is replaced by the number of notes, e.g. 
					// "3 notes pixel left"
					s << format(
						translate_plural("{} note start moved", "{} notes start moved", count), count);
					break;
			}
		} else{ 
			for (auto note = selectedNotes.cbegin(); note != selectedNotes.cend(); ++note) {
				if (note == selectedNotes.cbegin()) {
					s << formatTime(note->start) << " ";
				}
				s << getMidiNoteName(take, note->pitch, note->channel);
				if (note != selectedNotes.cend() - 1) {
					s << ", ";
				}
			}
		}
		outputMessage(s);
	}
}

void postMidiChangeCCValue(int command) {
	HWND editor = MIDIEditor_GetActive();
	MediaItem_Take* take = MIDIEditor_GetTake(editor);
	// Get selected CCs.
	vector<MidiControlChange> selectedCCs = getSelectedCCs(take);
	int count = static_cast<int>(selectedCCs.size());
	if (count == 0) {
		return;
	}
	ostringstream s;
	if (count > 1) {
		switch (command) {
			case 40676: {
				// Translators: Used when MIDI CCs change. {} is replaced by the
				// number of values changed. E.g. "2 values increased"
				s << format(
					translate_plural("{} value increase", "{} values increased", count), count);
				break;
			}
			case 40677: {
				// Translators: Used when MIDI CCs change. {} is replaced by the
				// number of values changed. E.g. "2 values decreased"
				s << format(
					translate_plural("{} value decreased", "{} values decreased", count), count);
				break;
			}
			default: {
				// Translators: Used when MIDI CCs change. {} is replaced by the
				// number of values changed. E.g. "2 values changed"
				s << format(
					translate_plural("{} value changed", "{} values changed", count), count);
				break;
			}
		}
	} else{ 
		auto cc = *selectedCCs.cbegin();
		if (cc.message1 == 0xA0) {
			// Note: separate the note and value with two spaces to avoid treatment as thausands separator.
			s << getMidiNoteName(take, cc.message2, cc.channel) << "  ";
			s << cc.message3;
		} else if (cc.message1 == 0xB0) {
			s << cc.message3;
		} else if (cc.message1 == 0xC0 || cc.message1 == 0xD0) {
			s << cc.message2;
		} else if (cc.message1 == 0xE0) {
			auto pitchBendValue = (cc.message3 << 7) | cc.message2;
			s << pitchBendValue;
		}
	}
	outputMessage(s);
}

void postMidiSwitchCCLane(int command) {
	HWND editor = MIDIEditor_GetActive();
	ostringstream s;
	int ccNum = MIDIEditor_GetSetting_int(editor, "last_clicked_cc_lane");
	if (ccNum < 128) {
		s << ccNum << " ";
	}
	const int BUFFER_LENGTH = 64;
	char textBuffer[BUFFER_LENGTH];
	MIDIEditor_GetSetting_str(editor, "last_clicked_cc_lane", textBuffer, BUFFER_LENGTH);
	s << textBuffer;
	outputMessage(s);
}

void postToggleMidiInputsAsStepInput(int command) {
	if (GetToggleCommandState2(SectionFromUniqueID(MIDI_EDITOR_SECTION), command)) {
		outputMessage(translate("Enabled MIDI inputs as step input"));
	} else {
		outputMessage(translate("Disabled MIDI inputs as step input"));
	}
}

void postToggleFunctionKeysAsStepInput(int command) {
	if(GetToggleCommandState2(SectionFromUniqueID(MIDI_EDITOR_SECTION), command)) {
		outputMessage(translate("Enabled  f1-f12 as step input"));
	} else {
		outputMessage(translate("Disabled  f1-f12 as step input"));
	}
}

void postMidiToggleSnap(int command) {
	if(GetToggleCommandState2(SectionFromUniqueID(MIDI_EDITOR_SECTION), command)) {
		outputMessage(translate("enabled snap to grid"));
	} else {
		outputMessage(translate("disabled snap to grid"));
	}
}

void postMidiChangeZoom(int command) {
	MediaItem_Take* take = MIDIEditor_GetTake(MIDIEditor_GetActive());
	if(!take) {
		return;
	}
	double zoom = getMidiZoomRatio(take);
	if (zoom <0) {
		return;
	}
	// If piano roll timebase is set to "project beats (default)" or "source beats",
	//the zoom is in pixels per midi tick. we need to convert it to pixels per beat.
	if(GetToggleCommandState2(SectionFromUniqueID(MIDI_EDITOR_SECTION), 40459) == 1 // Timebase: Beats (project)
		|| GetToggleCommandState2(SectionFromUniqueID(MIDI_EDITOR_SECTION), 40470) == 1) { // Timebase: Beats (source)
		MediaItem* item = GetMediaItemTake_Item(take);
		zoom *= getItemPPQ(item);
		// Translators: Reported when zooming in or out horizontally. {} will be
		// replaced with the number of pixels per beat; e.g. 100 pixels/beat.
		outputMessage(format(translate("{} pixels/beat"), formatDouble(zoom, 1)));
	} else {
		// Translators: Reported when zooming in or out horizontally. {} will be
		// replaced with the number of pixels per second; e.g. 100 pixels/second.
		outputMessage(format(translate("{} pixels/second"), formatDouble(zoom, 1)));
	}
}

void cmdMidiInsertCC(Command* command) {
	HWND editor = MIDIEditor_GetActive();
	MediaItem_Take* take = MIDIEditor_GetTake(editor);
	int oldCount;
	MIDI_CountEvts(take, &oldCount, nullptr, nullptr);
	MIDIEditor_OnCommand(editor, command->gaccel.accel.cmd);
	int newCount;
	MIDI_CountEvts(take, &newCount, nullptr, nullptr);
	if (newCount <= oldCount) {
		return; // Not inserted.
	}
	auto cc = findCC(take, 1);
	if (cc.channel == -1) {
		return;
	}
	selectCC(take, cc.index);
	fakeFocus = FOCUS_CC;
	ostringstream s = describeCC(cc, take, true, false);
	outputMessage(s);
}<|MERGE_RESOLUTION|>--- conflicted
+++ resolved
@@ -1424,32 +1424,7 @@
 	return s.str();
 }
 
-<<<<<<< HEAD
 ostringstream describeCC(MidiControlChange cc, MediaItem_Take* take, bool select=true, bool reportPos=true) {
-=======
-void moveToCC(int direction, bool clearSelection=true, bool select=true) {
-	HWND editor = MIDIEditor_GetActive();
-	MediaItem_Take* take = MIDIEditor_GetTake(editor);
-	auto cc = findCC(take, direction);
-	if (!cc) {
-		return;
-	}
-	if (clearSelection || select) {
-		Undo_BeginBlock();
-	}
-	if (clearSelection) {
-		MIDIEditor_OnCommand(editor, 40214); // Edit: Unselect all
-		isSelectionContiguous = true;
-	}
-	if (select) {
-		selectCC(take, cc.index);
-	}
-	if (clearSelection || select) {
-		Undo_EndBlock(translate("Change CC Selection"), 0);
-	}
-	SetEditCurPos(cc.position, true, false);
-	fakeFocus = FOCUS_CC;
->>>>>>> 4846e661
 	ostringstream s;
 	if (reportPos) {
 		s << formatCursorPosition() << " ";
@@ -1473,7 +1448,7 @@
 		//Translators: a MIDI program number.  {} will be replaced with the program number; e.g. "Program 5"
 		s << format(translate("Program {}"), cc.message2);
 	} else if (cc.message1 == 0xD0) {
-		// Translators: Midi channel pressure. {} will be replaced with the pressure value; e.g. "Channel pressure 64"
+		// Midi channel pressure. {} will be replaced with the pressure value; e.g. "Channel pressure 64"
 		s << format(translate("Channel pressure {}"), cc.message2);
 	} else if (cc.message1 == 0xE0) {
 		auto pitchBendValue = (cc.message3 << 7) | cc.message2;
@@ -1490,7 +1465,7 @@
 	HWND editor = MIDIEditor_GetActive();
 	MediaItem_Take* take = MIDIEditor_GetTake(editor);
 	auto cc = findCC(take, direction);
-	if (cc.channel == -1) {
+	if (!cc) {
 		return;
 	}
 	if (clearSelection || select) {
@@ -1509,6 +1484,27 @@
 	SetEditCurPos(cc.position, true, false);
 	fakeFocus = FOCUS_CC;
 	ostringstream s = describeCC(cc, take, select);
+	outputMessage(s);
+}
+
+void cmdMidiInsertCC(Command* command) {
+	HWND editor = MIDIEditor_GetActive();
+	MediaItem_Take* take = MIDIEditor_GetTake(editor);
+	int oldCount;
+	MIDI_CountEvts(take, &oldCount, nullptr, nullptr);
+	MIDIEditor_OnCommand(editor, command->gaccel.accel.cmd);
+	int newCount;
+	MIDI_CountEvts(take, &newCount, nullptr, nullptr);
+	if (newCount <= oldCount) {
+		return; // Not inserted.
+	}
+	auto cc = findCC(take, 1);
+	if (cc.channel == -1) {
+		return;
+	}
+	selectCC(take, cc.index);
+	fakeFocus = FOCUS_CC;
+	ostringstream s = describeCC(cc, take, true, false);
 	outputMessage(s);
 }
 
@@ -2205,25 +2201,4 @@
 		// replaced with the number of pixels per second; e.g. 100 pixels/second.
 		outputMessage(format(translate("{} pixels/second"), formatDouble(zoom, 1)));
 	}
-}
-
-void cmdMidiInsertCC(Command* command) {
-	HWND editor = MIDIEditor_GetActive();
-	MediaItem_Take* take = MIDIEditor_GetTake(editor);
-	int oldCount;
-	MIDI_CountEvts(take, &oldCount, nullptr, nullptr);
-	MIDIEditor_OnCommand(editor, command->gaccel.accel.cmd);
-	int newCount;
-	MIDI_CountEvts(take, &newCount, nullptr, nullptr);
-	if (newCount <= oldCount) {
-		return; // Not inserted.
-	}
-	auto cc = findCC(take, 1);
-	if (cc.channel == -1) {
-		return;
-	}
-	selectCC(take, cc.index);
-	fakeFocus = FOCUS_CC;
-	ostringstream s = describeCC(cc, take, true, false);
-	outputMessage(s);
 }