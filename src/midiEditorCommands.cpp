--- conflicted
+++ resolved
@@ -620,13 +620,8 @@
 	}
 	// Notes at the same position are ordered arbitrarily.
 	// This is not intuitive, so sort them.
-<<<<<<< HEAD
 	vector<MidiNote> notes(chord.first, chord.second);
-	sort(notes.begin(), notes.end(), compareNotesByPitch);
-=======
-	vector<MidiNote> notes(begin, end);
 	stable_sort(notes.begin(), notes.end(), MidiNote::compareByPitch);
->>>>>>> 178c33df
 	const int lastNoteIndex = (int)notes.size() - 1;
 	// Work out which note to move to.
 	if (direction != 0 && 0 <= curNoteInChord &&
