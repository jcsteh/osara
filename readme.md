# OSARA: Open Source Accessibility for the REAPER Application

- Author: James Teh &lt;jamie@jantrid.net&gt; & other contributors
- Copyright: 2014-2022 NV Access Limited, James Teh & other contributors
- License: GNU General Public License version 2.0

OSARA is a [REAPER](http://www.reaper.fm/) extension which aims to make REAPER accessible to screen reader users.
It was heavily inspired by and based on the concepts of the abandoned ReaAccess extension.
It runs on both Windows and Mac.

Features:

- Reports information about tracks when you navigate to them
- Reports information concerning track folders
- Reports adjustments to track mute, solo, arm, input monitor, phase and volume
- Reports information about items when you navigate to them
- Reports the edit cursor position when you move by measure, beat, pixel, grid unit, note or to the start or end of the project
- Provides access to various context menus for tracks, items and the time ruler
- Reports track envelope selection
- Reports markers when you navigate to them, and optionally reports during project playback
- Facility to adjust automatable FX parameters
- Ability to watch and report track peak meters, and gain reduction from supported FX
- Noncontiguous selection of tracks/items
- Navigation and selection of chords and notes in the MIDI Editor

## Requirements
OSARA requires REAPER 6.44 or later.
The latest stable release of the [SWS/S&M EXTENSION](http://www.sws-extension.org/) is highly recommended and OSARA supports several useful actions from this extension.

OSARA is tested with NVDA and VoiceOver screen readers during development.
However, on Windows, OSARA uses Microsoft Active Accessibility (MSAA) and UI Automation (UIA) to communicate information, so it should work with any screen reader which supports this correctly.

## Download and Installation
You can download the latest OSARA installer from the [OSARA Development Snapshots](https://osara.reaperaccessibility.com/snapshots/) page.

### Windows
Once you have downloaded the installer, simply run it and follow the instructions.

Note that if you previously copied the OSARA extension into REAPER's program directory manually (before the installer became available), you must remove this first.
The installer installs the extension into your user configuration, not the program directory.

If you wish to completely replace your existing key map with the OSARA key map (which is recommended), answer yes when prompted.
If the installer does replace the key map, a backup of your existing key map will be made in Reaper's KeyMaps folder.

### Mac
Because OSARA is an extension (not a standalone application) and also needs to install a key map, the installation process is a little different to most Mac applications.
Please follow these instructions to install it:

1. Open the OSARA disk image file you downloaded.
2. Open the "Install OSARA.command" file.
 On macOS Catalina and later, you have to choose open from the context menu, accessed with VO+Shift+M.
3. Follow the instructions.
 If you wish to replace the existing key map with the OSARA key map (which is recommended), answer yes when prompted.
  A backup of your existing key map will be made in Reaper's KeyMaps folder. 
4. The installer leaves a terminal window open.
 It can be closed with Command+Q.
5. Press Command+E to eject the disk image.

### Key Map
Even if you chose not to replace your existing key map with the OSARA key map, the OSARA key map will be copied into your REAPER "KeyMaps" folder so you can import it manually from the Actions dialog later if you wish.
This is particularly useful if you wish to merge the key map with your existing key map, rather than replacing it.
Note that any keyboard commands described in this document assume you are using the OSARA key map.

For users who previously used ReaAccess, the OSARA key map is similar to that provided by ReaAccess, though there are some differences.
You can see the full key map by selecting Key bindings and mouse modifiers from the Help menu.

## Additional Documentation
The sections below document all functionality specific to OSARA.
However, they do not attempt to explain how a screen reader user can best understand and use REAPER.
REAPER is a fairly complex application and most of the existing documentation is very much targeted at sighted users.
For more complete, in-depth documentation and guides on using REAPER with OSARA, please consult the [REAPER Accessibility Wiki](https://reaperaccessibility.com/).

## Usage

### Supported REAPER and Extension Actions
OSARA supports reporting of information for the following actions.
Most of these are actions built into REAPER, but a few are useful actions from the SWS extension.

#### Track Navigation/Management
- Track: Go to next track: DownArrow
- Track: Go to previous track: UpArrow
- Track: Go to next track (leaving other tracks selected): Shift+DownArrow
- Track: Go to previous track (leaving other tracks selected): Shift+UpArrow
- Track: Insert new track
- Track: Cycle track folder state: Shift+Enter
- Track: Cycle track folder collapsed state: Enter
- SWS: Select nearest next folder: Alt+PageDown
- SWS: Select nearest previous folder: Alt+PageUp
- Track: Remove tracks
- Track: Select all tracks
- Track properties: Toggle free item positioning

#### Adjusting Track Parameters
- Track: Toggle mute for selected tracks
- Track: Mute/unmute tracks: F5
- Track: Solo/unsolo tracks: F6
- Track: Toggle record arm for selected tracks
- Toggle record arming for current (last touched) track: F7
- Track: Cycle track record monitor: F8
- Track: Invert track phase: F9
- Track: Toggle FX bypass for current track: B
- Track: Toggle FX bypass for master track: Shift+B
- Track: toggle FX bypass on all tracks: Alt+Shift+B
- Track: Nudge track volume up: Alt+UpArrow
- Track: Nudge track volume down: Alt+DownArrow
- (SWS extension) Xenakios/SWS: Nudge volume of selected tracks up: Alt+Shift+UpArrow
- (SWS extension) Xenakios/SWS: Nudge volume of selected tracks down: Alt+Shift+DownArrow
- Track: Nudge master track volume up: Shift+F12
- Track: Nudge master track volume down: Shift+F11
- Xenakios/SWS: Nudge master volume 1 dB up
- Xenakios/SWS: Nudge master volume 1 dB down
- Xenakios/SWS: Set master volume to 0 dB
- Track: Nudge track pan left: Alt+LeftArrow
- Track: Nudge track pan right: Alt+RightArrow
- Master track: Toggle stereo/mono (L+R): shift+F9
- Monitoring FX: Toggle bypass: Control+Shift+B
- Track: Unmute all tracks: alt+F5
- Track: Unsolo all tracks: alt+F6
- Track: Unarm all tracks for recording: alt+F7
- Track: Toggle track solo defeat: Control+Win+F6

#### Edit Cursor Movement
- View: Move cursor left one pixel: LeftArrow
- View: Move cursor right one pixel: RightArrow
- Transport: Go to start of project: Control+Home
- Transport: Go to end of project: Control+End
- Move edit cursor to start of next measure: Alt+End
- Move edit cursor to start of current measure: Alt+Home
- Go forward one measure: PageDown
- Go back one measure: PageUp
- Go forward one beat: Control+PageDown
- Go back one beat: Control+PageUp
- View: Move cursor right to grid division: Alt+Shift+RightArrow
- View: Move cursor left to grid division: Alt+Shift+LeftArrow

#### Items
- Item navigation: Select and move to previous item: Control+LeftArrow
- Item navigation: Select and move to next item: Control+RightArrow
- Item: Split items at edit or play cursor: S
- Item: Split items at time selection: Shift+S
- Item: Remove items
- Item edit: Move items/envelope points right: . or NumPad6
- Item edit: Move items/envelope points left: , or NumPad4
- Item edit: Move items/envelope points right by grid size: Alt+Shift+. or Control+Alt+NumPad6
- Item edit: Move items/envelope points left by grid size: Alt+Shift+, or Control+Alt+NumPad4
- Item edit: Grow left edge of items: Control+, or Control+NumPad4
- Item edit: Shrink left edge of items: Control+. or Control+NumPad6
- Item edit: Shrink right edge of items: Alt+, or Alt+NumPad4
- Item edit: Grow right edge of items: Alt+. or Alt+NumPad6
- Item: go to next stretch marker: Control+'
- Item: go to previous stretch marker: Control+;
- Item: remove stretch marker at current position
- Item navigation: Move cursor left to edge of item: Control+Shift+,
- Item navigation: Move cursor right to edge of item: Control+Shift+.
- Item: Select all items in track: Control+Alt+A
- Item: Select all items on selected tracks in current time selection: Alt+Shift+A
- Item grouping: Group items: Control+G
- Item grouping: Remove items from group: Control+Shift+G
- Item grouping: Select all items in groups: Shift+G
- Item: Select all items in current time selection: Control+Shift+A
- (SWS extension) Xenakios/SWS: Select items under edit cursor on selected tracks: Shift+A
- Item properties: Toggle mute: Control+F5
- Item properties: Toggle solo exclusive: Control+F6
- Item properties: Normalize items: Control+Shift+N
- Item properties: Normalize multiple items to common gain: Shift+N
- Item: Open associated project in new tab: Alt+Shift+O
- Item: Nudge items volume +1dB
- Item: Nudge items volume -1dB
- Xenakios/SWS: Nudge item volume down: Control+Shift+DownArrow
- Xenakios/SWS: Nudge item volume up: Control+Shift+UpArrow
- Item: Set item end to source media end: Control+L
- Item: Set cursor to next take marker in selected items
- Item: Set cursor to previous take marker in selected items
- Item: Delete take marker at cursor
- Item: Delete all take markers
- Item: Remove selected area of items: Control+Win+Delete

#### Takes
- Take: Switch items to next take: T
- Take: Switch items to previous take: Shift+T
- Item properties: Set take channel mode to normal: Control+F7
- Item properties: Set take channel mode to mono (downmix): Control+F8
- Item properties: Set take channel mode to mono (left): Control+F9
- Item properties: Set take channel mode to mono (right): Control+F10
- Take: Nudge active takes volume +1dB
- Take: Nudge active takes volume -1dB
- Xenakios/SWS: Nudge active take volume up: Control+UpArrow
- Xenakios/SWS: Nudge active take volume down: Control+DownArrow
- Item properties: Decrease item rate by ~0.6% (10 cents): Shift+1
- Item properties: Decrease item rate by ~0.6% (10 cents), clear 'preserve pitch': Shift+3
- Item properties: Decrease item rate by ~6% (one semitone)
- Item properties: Decrease item rate by ~6% (one semitone), clear 'preserve pitch': Shift+5
- Item properties: Increase item rate by ~0.6% (10 cents): Shift+2
- Item properties: Increase item rate by ~0.6% (10 cents), clear 'preserve pitch': shift+4
- Item properties: Increase item rate by ~6% (one semitone)
- Item properties: Increase item rate by ~6% (one semitone), clear 'preserve pitch': shift+6
- Item properties: Set item rate from user-supplied source media tempo/bpm...
- Item properties: Set item rate to 1.0: Control+Alt+Backspace
- Item properties: Pitch item down one cent: Shift+7
- Item properties: Pitch item up one cent: Shift+8
- Item properties: Pitch item down one semitone: shift+9
- Item properties: Pitch item up one semitone: Shift+0
- Item properties: Pitch item down one octave
- Item properties: Pitch item up one octave
- Item properties: Reset item pitch: Control+Backspace
- Item properties: Toggle take preserve pitch
- Item properties: Clear take preserve pitch
- Item properties: Set take preserve pitch

#### FX
- FX: Toggle delta solo for last focused FX: Shift+F6
<<<<<<< HEAD
=======
- FX: Clear delta solo for all project FX: Alt+Shift+F6
>>>>>>> 5d965ce6
- FX: Show/hide track envelope for last touched FX parameter: Control+Alt+L

#### Markers and Regions
- Markers: Go to previous marker/project start: ;
- Markers: Go to next marker/project end: '
- Markers: Delete marker near cursor
- Markers: Delete region near cursor
- Markers: Go to marker 01: 1
- Markers: Go to marker 02: 2
- Markers: Go to marker 03: 3
- Markers: Go to marker 04: 4
- Markers: Go to marker 05: 5 
- Markers: Go to marker 06:6
- Markers: Go to marker 07: 7
- Markers: Go to marker 08: 8
- Markers: Go to marker 09: 9
- Markers: Go to marker 10: 0
- Markers: Insert marker at current position: M
- Regions: Go to region 01 after current region finishes playing (smooth seek): Alt+1
- Regions: Go to region 02 after current region finishes playing (smooth seek): Alt+2
- Regions: Go to region 03 after current region finishes playing (smooth seek): Alt+3
- Regions: Go to region 04 after current region finishes playing (smooth seek): Alt+4
- Regions: Go to region 05 after current region finishes playing (smooth seek): Alt+5
- Regions: Go to region 06 after current region finishes playing (smooth seek): Alt+6
- Regions: Go to region 07 after current region finishes playing (smooth seek): Alt+7
- Regions: Go to region 08 after current region finishes playing (smooth seek): Alt+8
- Regions: Go to region 09 after current region finishes playing (smooth seek): Alt+9
- Regions: Go to region 10 after current region finishes playing (smooth seek): Alt+0
- Markers: Insert region from time selection: Shift+R

#### Time Signature/Tempo Markers
- Move edit cursor to previous tempo or time signature change: Shift+;
- Move edit cursor to next tempo or time signature change: Shift+'
- Markers: Delete time signature marker near cursor

#### Automation
- Item edit: Move items/envelope points up one track/a bit: NumPad8
- Item edit: Move items/envelope points down one track/a bit: NumPad2
- (SWS extension) SWS/FNG: Move selected envelope points up: Alt+NumPad8
- (SWS extension) SWS/FNG: Move selected envelope points down: Alt+NumPad2
- Envelope: Delete all selected points: Control+Shift+Delete
- Envelope: Delete all points in time selection: Alt+Shift+Delete
- Envelope: Insert new point at current position (remove nearby points): Shift+E
- Envelope: Insert new point at current position (do not remove nearby points)
- Envelope: Select all points
- Global automation override: All automation in latch mode
- Global automation override: All automation in latch preview mode
- Global automation override: All automation in read mode
- Global automation override: All automation in touch mode
- Global automation override: All automation in trim/read mode
- Global automation override: All automation in write mode
- Global automation override: Bypass all automation
- Global automation override: No override (set automation modes per track)
- Track: Toggle track volume envelope visible: Control+Alt+V
- Track: Toggle track pan envelope visible: Control+Alt+P

#### Zoom
- View: Zoom out horizontal: - or NumPad-
- View: Zoom in horizontal: = or NumPad+
- View: Set horizontal zoom to default project setting

#### Options
- Options: Cycle ripple editing mode: Alt+Shift+P
- Options: Toggle metronome: Control+Shift+M
- Options: Toggle auto-crossfade on/off: Alt+Shift+X
- Options: Toggle locking: L
- (SWS extension) SWS/BR: Options - Cycle through record modes: Alt+\
- Options: Solo in front: Control+Alt+F6
- Pre-roll: Toggle pre-roll on record: Shift+`
- SWS/AW: Toggle count-in before recording: Control+Shift+`
- Transient detection sensitivity: Increase: Alt+Shift+PageUp
- Transient detection sensitivity: Decrease: Alt+Shift+PageDown
- Transient detection threshold: Increase: Control+Shift+PageUp
- Transient detection threshold: Decrease: Control+Shift+PageDown
- Options: Envelope points move with media items

#### Undo
- Edit: Undo: Control+Z
- Edit: Redo: Control+Shift+Z

#### Transport
- Transport: Toggle repeat: Control+R
- Transport: Increase playrate by ~6% (one semitone): Control+Shift+=
- Transport: Decrease playrate by ~6% (one semitone): Control+Shift+-
- Transport: Increase playrate by ~0.6% (10 cents): Shift+=
- Transport: Decrease playrate by ~0.6% (10 cents): Shift+-
- Transport: Set playrate to 1.0
- Transport: Toggle preserve pitch in audio items when changing master playrate

#### Selection
- Time selection: Set start point: [
- Time selection: Set end point: ]
- Loop points: Set start point: Alt+Shift+[
- Loop points: Set end point: Alt+Shift+]
- Go to start of loop: Alt+Shift+Home
- Go to end of loop: Alt+Shift+End
- Time selection: Remove contents of time selection (moving later items)
- Time selection: Remove time selection and loop point selection: Escape
- Unselect all tracks/items/envelope points: Shift+Escape
- Time selection: Nudge left edge left: Control+[
- Time selection: Nudge left edge right: Control+]
- Time selection: Nudge right edge left: Alt+[
- Time selection: Nudge right edge right: Alt+]
- Time selection: Nudge left: Control+Alt+[
- Time selection: Nudge right: Control+Alt+]
- Time selection: Shift left (by time selection length): Shift+[
- Time selection: Shift right (by time selection length): Shift+]
- Go to start of time selection: Home
- Go to end of time selection: End
<<<<<<< HEAD
=======
- Time selection: Swap left edge of time selection to next transient in items: Control+Shift+[
- Time selection: Extend time selection to next transient in items: Control+Shift+]
>>>>>>> 5d965ce6

#### Clipboard
- Edit: Cut items/tracks/envelope points (depending on focus) ignoring time selection: Control+X
- Edit: Cut items/tracks/envelope points (depending on focus) within time selection, if any (smart cut): Control+Shift+X
- Item: Copy selected area of items: Control+Win+C
- Item: Copy loop of selected area of audio items
- Edit: Cut items
- Item: Cut selected area of items: Control+Win+X
- Edit: Copy items/tracks/envelope points (depending on focus) ignoring time selection: Control+C
- Edit: Copy items/tracks/envelope points (depending on focus) within time selection, if any (smart copy): Control+Shift+C
- Track: Cut tracks
- Item: Paste items/tracks: Control+V
- Envelope: Cut points within time selection
- Select all items/tracks/envelope points (depending on focus): Control+A

#### View
- View: Toggle master track visible: Control+Alt+Shift+M

#### Grid
- Grid: Set to 1: Control+Shift+1
- Grid: Set to 1/2: Control+Shift+2
- Grid: Set to 1/32: Control+Shift+3
- Grid: Set to 1/4: Control+Shift+4
- Grid: Set to 1/6 (1/4 triplet): Control+Shift+5
- Grid: Set to 1/16: Control+Shift+6
- Grid: Set to 1/24 (1/16 triplet): Control+Shift+7
- Grid: Set to 1/8: Control+Shift+8
- Grid: Set to 1/12 (1/8 triplet): Control+Shift+9
- Grid: Set to 1/48 (1/32 triplet): Control+Shift+0
- Grid: Set to 1/64

#### Project Tabs
- Close current project tab: Control+F4
- New project tab: Alt+Shift+N
- New project tab (ignore default template)
- Next project tab: Control+Tab
- Previous project tab: Control+Shift+Tab

#### Tempo
- Tempo: Decrease current project tempo 01 BPM: Alt+-
- Tempo: Increase current project tempo 01 BPM: alt+=
- Tempo: Decrease current project tempo 0.1 BPM
- Tempo: Decrease current project tempo 10 BPM
- Tempo: Decrease current project tempo 10 percent
- Tempo: Decrease current project tempo 50 percent (half)
- Tempo: Increase current project tempo 0.1 BPM
- Tempo: Increase current project tempo 10 BPM
- Tempo: Increase current project tempo 10 percent
- Tempo: Increase current project tempo 100 percent (double)
- SWS/BR: Options - Toggle "Playback position follows project timebase when changing tempo": Alt+Backspace

#### MIDI Editor
- View: Go to start of file: Control+Home
- View: Go to end of file: Control+End
- Edit: Move edit cursor right one pixel: Alt+RightArrow or Control+Alt+Numpad6
- Edit: Move edit cursor left one pixel: Alt+LeftArrow or Control+Alt+Numpad4
- Navigate: Move edit cursor right by grid: Alt+Shift+RightArrow or Control+Numpad6
- Navigate: Move edit cursor left by grid: Alt+Shift+LeftArrow or Control+Numpad4
- Navigate: Move edit cursor right one measure: PageDown
- Navigate: Move edit cursor left one measure: PageUp
- Edit: Increase pitch cursor one semitone: Alt+UpArrow or Ctrl+NumPad8
- Edit: Decrease pitch cursor one semitone: Alt+DownArrow or Ctrl+NumPad2
- Edit: Increase pitch cursor one octave: Alt+Shift+UpArrow
- Edit: Decrease pitch cursor one octave: Alt+Shift+DownArrow
- Edit: Delete events: Delete
- Edit: Insert note at edit cursor: I or NumPad5
- Edit: Insert note at edit cursor (no advance edit cursor): Shift+I or Shift+NumPad5
- Edit: Select all events: Control+A
- Edit: Select all notes in time selection
- Invert selection: Control+I
- Select all notes with the same pitch: Shift+A
- Grid: Set to 1: 1, Control+Shift+1
- Grid: Set to 1/2: 2, Control+Shift+2
- Grid: Set to 1/32: 3, Control+Shift+3
- Grid: Set to 1/4: 4, Control+Shift+4
- Grid: Set to 1/6 (1/4 triplet): 5, Control+Shift+5
- Grid: Set to 1/16: 6, Control+Shift+6
- Grid: Set to 1/24 (1/16 triplet): 7, Control+Shift+7
- Grid: Set to 1/8: 8, Control+Shift+8
- Grid: Set to 1/12 (1/8 triplet): 9, Control+Shift+9
- Grid: Set to 1/48 (1/32 triplet): 0
- Grid: Set to 1/64
- Set length for next inserted note: 1: Control+1
- Set length for next inserted note: 1/2: Control+2
- Set length for next inserted note: 1/32: Control+3
- Set length for next inserted note: 1/4: Control+4
- Set length for next inserted note: 1/4T: Control+5
- Set length for next inserted note: 1/16: Control+6
- Set length for next inserted note: 1/16T: Control+7
- Set length for next inserted note: 1/8: Control+8
- Set length for next inserted note: 1/8T: Control+9
- Set length for next inserted note: 1/32T: Control+0
- Activate next MIDI track: Ctrl+DownArrow
- Activate previous MIDI track: Ctrl+UpArrow
- Edit: Move notes up one semitone: NumPad8 or N
- Edit: Move notes down one semitone: NumPad2 or Shift+N
- Edit: Move notes up one semitone ignoring scale/key: Ctrl+Alt+NumPad8
- Edit: Move notes down one semitone ignoring scale/key: Ctrl+Alt+NumPad2
- Edit: Move notes up one octave: Alt+NumPad8 or Alt+N
- Edit: Move notes down one octave: Alt+NumPad2 or Alt+Shift+N
- Edit: Lengthen notes one pixel: Alt+NumPad3 or Alt+L
- Edit: Shorten notes one pixel: Alt+NumPad1 or Alt+Shift+L
- Edit: Lengthen notes one grid unit: NumPad3 or L
- Edit: Shorten notes one grid unit: NumPad1 or Shift+L
- Edit: Set note lengths to grid size: Control+Shift+L
- Edit: Make notes legato, preserving note start times: G
- Edit: Move notes left one pixel: Alt+NumPad4 or Alt+Shift+P
- Edit: Move notes right one pixel: Alt+NumPad6 or Alt+P
- Edit: Move notes left one grid unit: NumPad4 or Shift+P
- Edit: Move notes right one grid unit: NumPad6 or P
- Edit: Note velocity +01: NumPad9 or V
- Edit: Note velocity +10: Alt+NumPad9 or Alt+V
- Edit: Note velocity -01: NumPad7 or Shift+V
- Edit: Note velocity -10: Alt+NumPad7 or Alt+Shift+V
- Edit: Join notes: J
- Edit: Split notes: S
- Edit: Increase value a little bit for CC events: =
- Edit: Decrease value a little bit for CC events: -
- CC: Next CC lane: Control+Alt+=
- CC: Previous CC lane: Control+Alt+-
- Options: MIDI inputs as step input mode
- Options: F1-F12 as step input mode
- Edit: Toggle selection of all CC events under selected notes: C
<<<<<<< HEAD
=======
- Navigate: Move edit cursor to start of selected events: Control+Shift+Home
- Navigate: Move edit cursor to end of selected events: Control+Shift+End
>>>>>>> 5d965ce6

### Context Menus
There are several context menus in REAPER, but some of them are difficult to access or not accessible at all from the keyboard.
OSARA enables keyboard access for the track input, track area, track routing, item, ruler, envelope point and automation item context menus.

To open the context menu for the element you are working with, press the Applications key or Shift+F10 on Windows, or Control+1 on Mac.
For example, if you have just moved to a track, it will open the track input context menu for that track.
If you have just moved the edit cursor, it will open the context menu for the ruler.

For tracks, there are three context menus:

1. Track input: Allows you to set the input to use when recording, etc.
 You access this by pressing the Applications key or Shift+F10 on Windows, or Control+1 on Mac.
2. Track area: Provides options for inserting, duplicating and removing tracks, etc.
 You access this by pressing Control+Applications or Control+Shift+F10 on Windows, or Control+2 on Mac.
3. Routing: Allows you to quickly add and remove sends, receives and outputs without opening the I/O window.
 You access this by pressing Alt+Applications or Control+Alt+Shift+F10 on Windows, or Control+3 on Mac.

### Parameter Lists
OSARA can display a list of parameters for various elements such as tracks, items and effects.
You can then check and change the values of these parameters.
This is useful for parameters which are tedious or impossible to access otherwise.

#### Track/Item Parameters
To access the parameter list for a track or an item, select the track or item you wish to work with.
Then, press Alt+p (OSARA: View parameters for current track/item/FX (depending on focus)).

#### FX Parameters
Many effects are unfortunately either partially or completely inaccessible.
However, most effects make their parameters available for automation in a standard way.
This can also be used to make them at least partially accessible.
Thus, the FX parameter list is particular useful and is the only way to access some effects.

To access it:

1. Select a track or item that has at least one effect instantiated.
 Then, press P (OSARA: View FX parameters for current track/take).
2. Alternatively, to access FX parameters for the master track, press Shift+P (OSARA: View FX parameters for master track).
3. If there is more than one effect instantiated on the track or item, OSARA will present choices in a menu that you can navigate with Up and Down arrows. Hit Enter on the desired effect to reach its parameters.
 If there are input or monitoring FX instantiated on the track, these will also be included in the menu with an appropriate suffix.

You can also access the FX parameter list from the FX chain dialog.
To do this, select the effect in the list and then press Alt+P (OSARA: View parameters for current track/item/FX (depending on focus)).

Note that some effects expose easily readable values, while others expose only percentages.
 When effects do expose easily readable values, these will be reported when focus is on the slider. The editable text is an internal number and probably won't correspond to the readable value on the slider.

#### Using Parameter Lists
Once you have opened a parameter list dialog, you can select a parameter from the Parameter combo box and check or adjust its value using the Value slider.
For parameters which support it, there is also an editable text field which allows you to edit the value textually.

The Filter field allows you to narrow the list to only contain parameters which include the entered text.
For example, if the full list contained "Volume" and "Pan" parameters and you type "vol" in the Filter field, the list will be narrowed to only show "Volume".
Clearing the text in the Filter field shows the entire list.

When you are done working with parameters, press the Close button.
Alternatively, you can press enter or escape.

### Reading Current Peaks
OSARA allows you to read the current audio peak for channels 1 and 2 of either the current or master tracks.
You do this using the following actions:

- OSARA: Report level in peak dB at play cursor for channel 1 of current track (reports input level instead when track is armed): J
- OSARA: Report level in peak dB at play cursor for channel 2 of current track (reports input level instead when track is armed): K
- OSARA: Report level in peak dB at play cursor for channel 1 of master track: Shift+J
- OSARA: Report level in peak dB at play cursor for channel 2 of master track: Shift+K

### Peak Watcher
Peak Watcher allows you to be notified automatically when a level exceeds a specified value.
It can also hold the level until it is manually reset or for a specified time, allowing you to catch peaks that might otherwise be missed when manually checking the current peak.
Two "watchers" are provided, enabling you to watch two different levels and configure settings independently.
Beyond simple peak levels, various types of levels are supported for tracks and track effects, including LUFS, RMS and gain reduction.

To use Peak Watcher:

1. Navigate to the track or track effect you want to watch.
 To watch a track effect, open the FX chain for the track and select the desired effect.
2. Press Alt+w (OSARA: Configure Peak Watcher for current track/track FX (depending on focus)).
3. From the context menu, choose which of the two watchers you want to configure.
 If a watcher is already configured, information about the configuration will be included in the menu.
 Choosing a watcher which is already configured will reconfigure the watcher for the track or effect you focused in step 1.
4. From the Level type combo box, select the type of level you want to use: peak dB, several LUFS options, loudness range LU, several RMS options, true peak dBTP or gain reduction dB.
 - Peak dB is measured post-fader.
 - The LUFS, RMS and true peak options use the JS: Loudness Meter Peak/RMS/LUFS (Cockos) effect, which is included with REAPER.
  OSARA will add the effect to tracks automatically and remove it when it is no longer required.
  These levels are measured pre-fader due to the reliance on the JS effect.
 - Gain reduction is only supported for track effects which expose this information.
5. If you are watching a track, you can check the Follow when last touch track changes option to watch whatever track you move to in your project.
6. If you want to be notified when the level of channels exceeds a certain level, in the "Notify automatically for channels:" grouping, check the options for the desired channels and enter the desired level.
7. The Hold level grouping allows you to specify whether the highest level (or lowest level for some level types) remains as the reported level and for how long.
 Holding the highest/lowest level gives you time to examine the level, even if the audio level changed immediately after the highest/lowest level occurred.
 There are three options:
 - disabled: Don't hold the level at all.
 - until reset: Hold the level until the Peak Watcher is reset.
 - for (ms): Allows you to specify a time in milliseconds for which the level will be held.
8. Press the Reset button to reset the reported peak levels if they are being held.
9. When you are done, press the OK button to accept any changes or the Cancel button to discard them.
10. Alternatively, you can press the Disable button to disable this watcher.
 If you have configured another watcher, that watcher will continue to watch levels.

At any time, you can report or reset the levels for either of the watchers using the following actions:

- OSARA: Report Peak Watcher value for first watcher first channel: Alt+F11
- OSARA: Report Peak Watcher value for first watcher second channel: Alt+F12
- OSARA: Report Peak Watcher value for second watcher first channel: Alt+Shift+F11
- OSARA: Report Peak Watcher value for second watcher second channel: Alt+Shift+F12
- OSARA: Reset Peak Watcher first watcher: Alt+F10
- OSARA: Reset Peak Watcher second watcher: Alt+Shift+F10

You can also quickly pause Peak Watcher using OSARA: Pause/resume Peak Watcher.
While paused, Peak Watcher won't notify you of any level changes.
You can later use the same action again to resume automatic reporting.

### Shortcut Help
It is possible to have REAPER list all shortcuts and to search for individual shortcuts in the Action List.
However, it is sometimes convenient to be able to simply press a shortcut and immediately learn what action it will perform.
This is especially useful if you have forgotten an exact shortcut but do have some idea of what it might be.
You can achieve this using OSARA's shortcut help mode.

You can turn shortcut help on and off by pressing F12 (OSARA: Toggle shortcut help).
While shortcut help is enabled, pressing any shortcut will report the action associated with that shortcut, but the action itself will not be run.

### Noncontiguous Selection
Usually, selection is done contiguously; e.g. you might select tracks 1 through 4.
Sometimes, it is desirable to select noncontiguously; e.g. you might want to select tracks 1, 3 and 5.

You can do this as follows:

1. Move to the track or item you want to start with.
2. Optionally, select some other contiguous tracks or items.
3. Press Shift+Space (OSARA: Enable noncontiguous selection/toggle selection of current track/item) to switch to noncontiguous selection.
4. Move through tracks/items leaving other tracks/items selected; e.g. using Shift+DownArrow and Shift+UpArrow to move through tracks.
 These tracks/items will not be selected automatically as you move over them, but any previously selected tracks/items will remain selected.
5. When you reach a track/item you want to select, press Shift+Space (OSARA: Enable noncontiguous selection/toggle selection of current track/item).
 You can also use this if you want to unselect a previously selected track/item.

Selection will revert to contiguous selection the next time you move to a track/item without leaving other tracks/items selected.

If you want to select noncontiguous items on several different tracks, the procedure is exactly the same.
However, it's important to remember that you must move between tracks without affecting the selection; i.e. using Shift+DownArrow and Shift+UpArrow.
Otherwise, selection will revert to contiguous selection.

### Accessing Controls for Sends/Receives/Outputs in the Track I/O Window
In the Track I/O window, there are various controls for each send, receive or hardware output.
Unfortunately, these controls cannot be reached with the Tab key and it is tedious at best to access these with screen reader review functions.

When you tab to the Delete button for a send/receive/output, the name of the send/receive/output will first be reported.
You can then press the Applications key or Shift+F10 to access a menu of additional options.

### Manually Moving Stretch Markers
REAPER includes actions to snap stretch markers to the grid.
However, sometimes, this is not sufficient and it is useful to be able to manually move stretch markers to a specific position.

To do this:

1. Select the desired item.
2. Go to a stretch marker; e.g. using Control+' (Item: go to next stretch marker).
 Ensure that OSARA reports the stretch marker.
3. Move the edit cursor to the position to which you wish to move the stretch marker.
4. Press Control+Alt+M (OSARA: Move last focused stretch marker to current edit cursor position).

### Accessing FX Plug-in Windows
Some FX plug-ins can be controlled with keyboard commands, but you can't reach them by tabbing through the FX Chain dialog.
In these cases, you can press F6 when focus is in the FX chain list to have OSARA attempt to focus the plug-in window.

### Automation Items
An envelope can contain one or more automation items positioned along the timeline.
With OSARA, you move to automation items as follows:

1. Select an envelope using Alt+L or Alt+Shift+L (OSARA: Select next track/take envelope (depending on focus)).
2. Now, use the normal item navigation commands; i.e. Control+RightArrow and Control+LeftArrow (Item navigation: Select and move to next item, Item navigation: Select and move to previous item).
 Multiple selection is also possible using Control+Shift+RightArrow and Control+Shift+LeftArrow (OSARA: Move to next item (leaving other items selected), OSARA: Move to previous item (leaving other items selected).
 Noncontiguous selection is done the same way described above for tracks and items.
3. The item navigation commands will revert back to moving through media items (instead of automation items) when focus is moved away from the envelope.
 For example, moving to another track and back again will again allow you to move through the media items on the track.

Once you move to an automation item, the commands to move between envelope points such as Alt+K and Alt+J (OSARA: Move to next envelope point, OSARA: Move to previous envelope point) move between the points in the automation item.
The points within an automation item can only be accessed after moving to that automation item; they cannot be accessed from the underlying envelope.
To return to the points in the underlying envelope, simply move focus back to the envelope by selecting it again with Alt+L or Alt+Shift+L (OSARA: Select next track/take envelope (depending on focus), OSARA: Select previous track/take envelope (depending on focus)).

### Notes and Chords in the MIDI Editor
In the MIDI Editor, OSARA enables you to move between chords and to move to individual notes in a chord.
In this context, a chord is any number of notes that are placed at the exact same position.
If there is only one note at a given position, it will be treated as a chord.

You move between chords using the Left and Right arrow keys (OSARA: Move to previous chord, OSARA: Move to next chord).
When you move to a chord, the edit cursor will be placed at the chord and the new position will be reported.
The notes of the chord will be previewed and the number of notes will be reported.
The notes in the chord are also selected so you can manipulate the entire chord.
For example, pressing Delete will delete the chord.

Once you have moved to a chord, you can move to individual notes using the Up and Down arrow keys (OSARA: Move to previous note in chord, OSARA: Move to next note in chord).
When you move to a note, that note will be previewed and its name will be reported.
The single note will also be selected so you can manipulate just that note.
For example, pressing Delete will delete only that note.

When a chord or a note within a chord is being previewed, you can cancel the note preview by pressing the Control key.

You can select multiple chords or multiple notes in a chord.
To do this, first move to the first chord or note you want to select.
Then, use Shift+DownArrow or Shift+UpArrow to add the next or previous chord or note to the selection.
For example, if you've moved to a chord and also want to add the next chord to the selection, you would press Shift+RightArrow.

Noncontiguous selection is also possible.
You do this in the same way described above for tracks and items.
That is, press Shift+Space (OSARA: Enable noncontiguous selection/toggle selection of current chord/note) to switch to noncontiguous selection, move to other chords/notes with Shift+Arrows and press Shift+Space to select/unselect the current chord/note.

### Note Preview in the MIDI Event List (Windows Only)
When the MIDI Editor is set to Event List mode, REAPER presents a list with all the events in the current MIDI item.
When a note gets focus in the list, OSARA will play a preview of the focused note.
To cancel a note preview, press the Control key.

### Navigating FX Presets Without Activating Them (Windows Only)
REAPER's FX preset combo box doesn't allow keyboard users to move through presets without activating them.
Sometimes, you need to be able to examine or search the available presets without activating each one.
OSARA provides a dialog to facilitate this.

You activate this dialog by pressing Alt+DownArrow when focused on REAPER's FX preset combo box.
The dialog displays the preset list and allows you to navigate without presets being automatically activated.
The Filter field allows you to filter the list to show only presets containing the entered text.
Pressing the OK button activates the preset that's currently selected in the list.

### Configuration
OSARA provides a Configuration dialog to adjust various settings.
You can open this dialog by pressing Control+F12 or Control+Alt+Shift+P (OSARA: Configuration).

The dialog contains the following options:

- Report position when scrubbing: When disabled, OSARA will not report the cursor position when using the scrubbing actions (View: Move cursor left/right one pixel).
- Report time movement during playback/recording: When disabled, OSARA will not report actions during playback/recording which move the cursor or adjust positions or lengths.
 This includes item navigation.
 Although not strictly time movement, this also includes inserting markers or regions.
- Move relative to the play cursor for time movement commands during playback: When enabled, time movement commands such as scrubbing or moving by bar/beat will move from where you are currently playing, rather than relative to the edit cursor.
- Report markers during playback: When enabled, project markers and regions will be reported during playback as the cursor passes them.
- Report transport state (play, record, etc.): When enabled, OSARA will report the transport state when you change it; e.g. if you begin playing or recording.
- Report track numbers: When enabled, OSARA will report track numbers as well as track names.
 When disabled, track numbers will not be reported except for unnamed tracks.
- Report FX when moving to tracks/takes: When enabled, OSARA will report the names of any effects on a track or take when you move to it.
- Report MIDI notes in MIDI editor: When enabled, OSARA will report the names of individual MIDI notes and the number of notes in a chord.
- Edit cursor follows focus in MIDI event list: When enabled, the edit cursor in the MIDI  editor event list wil follow along with the focused event.
 This option is only available on Windows.
- Report changes made via control surfaces: When enabled, OSARA will report track selection changes, parameter changes, etc. made using a control surface.

When you are done, press the OK button to accept any changes or the Cancel button to discard them.

### Miscellaneous Actions
OSARA also includes some other miscellaneous actions.

#### Main
- OSARA: go to first track: Control+Alt+Home
- OSARA: go to last track: Control+Alt+End
- OSARA: Move to next item (leaving other items selected): Control+Shift+RightArrow
- OSARA: Move to previous item (leaving other items selected): Control+Shift+LeftArrow
- OSARA: View properties for current media item/take/automation item (depending on focus): Shift+F2
- OSARA: Report ripple editing mode: Control+Shift+P
- OSARA: Report muted tracks: Alt+Shift+F5
 - Pressing this twice will display the information in a dialog with a text box for easy review.
- OSARA: Report soloed tracks: Alt+Shift+F6
 - Pressing this twice will display the information in a dialog with a text box for easy review.
- OSARA: Report record armed tracks: Alt+Shift+F7
 - Pressing this twice will display the information in a dialog with a text box for easy review.
- OSARA: Report tracks with record monitor on: Control+Shift+F8
 - Pressing this twice will display the information in a dialog with a text box for easy review.
- OSARA: Report tracks with phase inverted: Alt+Shift+F9
 - Pressing this twice will display the information in a dialog with a text box for easy review.
- OSARA: Report track/item/time selection (depending on focus): Control+Shift+Space
 - Pressing this twice will display the information in a dialog with a text box for easy review.
- OSARA: Remove items/tracks/contents of time selection/markers/envelope points (depending on focus): Delete
- OSARA: Report edit/play cursor position and transport state: Control+Shift+J
 - If the ruler unit is set to Measures.Beats / Minutes:Seconds, Pressing this once will report the time in measures.beats, while pressing it twice will report the time in minutes:seconds .
- OSARA: Delete all time signature markers: Alt+Win+Delete
- OSARA: Select next track/take envelope (depending on focus): Alt+L
- OSARA: Select previous track/take envelope (depending on focus): Alt+Shift+L
- OSARA: Move to next envelope point: Alt+K
- OSARA: Move to previous envelope point: Alt+J
- OSARA: Move to next envelope point (leaving other points selected): Alt+Shift+K
- OSARA: Move to previous envelope point (leaving other points selected): Alt+Shift+J
- OSARA: Move to next transient: Tab
- OSARA: Move to previous transient: Shift+Tab
- OSARA: Cycle automation mode of selected tracks: Control+Shift+\
- OSARA: Report global / Track Automation Mode: Control+Shift+L
- OSARA: Toggle global automation override between latch preview and off: Control+Alt+Shift+L
- OSARA: Cycle through midi recording modes of selected tracks: Alt+Shift+\
- OSARA: Report groups for current track
- OSARA: Report regions, last project marker and items on selected tracks at current position: Control+Shift+R
 - Pressing this twice will display the information in a dialog with a text box for easy review.
- OSARA: About

#### Midi editor
- OSARA: Move to next midi item on track: Control+RightArrow
- OSARA: Move to previous midi item on track: Control+LeftArrow
- OSARA: Move to next CC: Control+=
- OSARA: Move to previous CC: Control+-
- OSARA: Move to next CC and add to selection: Control+Shift+=
- OSARA: Move to previous CC and add to selection: Control+Shift+-
- OSARA: Select all notes with the same pitch starting in time selection: Alt+Shift+A

#### MIDI Event List Editor
- OSARA: Focus event nearest edit cursor: Control+F

### Muting OSARA Messages in Custom/Cycle Actions
The action "OSARA: Mute next message from OSARA" can be used in custom/cycle actions to mute OSARA feedback for the next action.
It should be placed before each action to be muted.
If using this as part of custom actions that you'll be distributing, please test thoroughly to ensure that its placement won't suppress important reports.

## Support
If you need help, please subscribe to the [Reapers Without Peepers discussion group](https://groups.io/g/rwp) and ask your questions there.

## Reporting Issues
Issues should be reported [on GitHub](https://github.com/jcsteh/osara/issues).

## Translating
This section is for those interested in translating OSARA into their language.

OSARA can be translated using gettext PO files.
If a REAPER language pack is installed, OSARA will attempt to load a translation based on the name of the REAPER language pack.
OSARA can only load PO files in the UTF-8 encoding.

Translations are managed on [Crowdin](https://crowdin.com/project/osara).
With Crowdin, you can translate entirely online on the web, upload and download translations as .po files or directly sync your translations using Poedit.

If you'd like to translate OSARA, you will first need to [sign up for a Crowdin account](https://accounts.crowdin.com/register).
Then, please [file a GitHub issue](https://github.com/jcsteh/osara/issues/new) and include these details:

- Your Crowdin username;
- The language you'd like to translate to; and
- The file name of the REAPER language pack (or packs) for your language.

If you'd like to test your translation before it is included in OSARA, you can copy it into the osara/locale folder inside your REAPER resource folder .
If you don't know where the REAPER resource folder is, use the Show REAPER resource path action in REAPER.
The file should be named with the same name as the REAPER language pack you are using, but with a .po extension.
For example, if you have installed German.ReaperLangpack, rename the file to German.po.
You will need to restart REAPER for any translation changes to take effect.

## Building
This section is for those interested in building OSARA from source code.

### Getting the Source Code
The OSARA Git repository is located at https://github.com/jcsteh/osara.git.
You can clone it with the following command, which will place files in a directory named osara:

```
git clone --recursive https://github.com/jcsteh/osara.git
```

The `--recursive` option is needed to retrieve Git submodules we use.
If you didn't pass this option to `git clone`, you will need to run `git submodule update --init`.
Whenever a required submodule commit changes (e.g. after git pull), you will need to run `git submodule update`.
If you aren't sure, run `git submodule update` after every git pull, merge or checkout.

### Dependencies
To build OSARA, you will need:

- Several git submodules used by OSARA.
	See the note about submodules in the previous section.

#### Windows
- [Build Tools for Visual Studio 2022](https://visualstudio.microsoft.com/downloads/#build-tools-for-visual-studio-2022)

	Visual Studio 2022 Community/Professional/Enterprise is also supported.

	Whether installing Build Tools or Visual Studio, you must enable the following:

	* In the list on the Workloads tab, in the Windows grouping: Desktop development with C++
	* Then in the Installation details tree view, under Desktop development with C++ > Optional:
		- C++ ATL for latest v143 build tools (x86 & x64)
		- C++ Clang tools for Windows

- [Python](https://www.python.org/downloads/), version 3.7 or later:
- [SCons](https://www.scons.org/), version 3.0.4 or later:
	* Once Python is installed, you should be able to install SCons by running this at the command line:

	`py -3 -m pip install scons`

- [NSIS](https://nsis.sourceforge.io/Download), version 3.03 or later

#### Mac OS
- Xcode 13: download from the [Mac App Store](https://apps.apple.com/us/app/xcode/id497799835?ls=1&mt=12).
	* Please run `xcode` at least once to make sure the latest command line tools are installed on your system.
- Homebrew: download and install using the instructions at the [Homebrew website](http://brew.sh)
	* Verify the installation with the `brew doctor` and `brew update` commands.
- download and install `python`, `scons` and `php` using the `brew install` command.
	* Note that `php` may already be installed on versions of Mac OS below 12.x, in which case you may not need to install `php` from the Homebrew repository.

### How to Build
To build OSARA, from a command prompt, simply change to the OSARA checkout directory and run `scons`.
The resulting installer can be found in the installer directory.

## Contributors
- NV Access Limited
- James Teh
- Victor Tsaran
- Scott Chesworth
- Derek Lane
- Gianluca Apollaro
- Marc Mulcahy
- Garth Humphreys
- Lars Sönnebo
- Alexey Zhelezov
- Leonard de Ruijter
- Robbie Murray<|MERGE_RESOLUTION|>--- conflicted
+++ resolved
@@ -209,10 +209,7 @@
 
 #### FX
 - FX: Toggle delta solo for last focused FX: Shift+F6
-<<<<<<< HEAD
-=======
 - FX: Clear delta solo for all project FX: Alt+Shift+F6
->>>>>>> 5d965ce6
 - FX: Show/hide track envelope for last touched FX parameter: Control+Alt+L
 
 #### Markers and Regions
@@ -322,11 +319,8 @@
 - Time selection: Shift right (by time selection length): Shift+]
 - Go to start of time selection: Home
 - Go to end of time selection: End
-<<<<<<< HEAD
-=======
 - Time selection: Swap left edge of time selection to next transient in items: Control+Shift+[
 - Time selection: Extend time selection to next transient in items: Control+Shift+]
->>>>>>> 5d965ce6
 
 #### Clipboard
 - Edit: Cut items/tracks/envelope points (depending on focus) ignoring time selection: Control+X
@@ -450,11 +444,8 @@
 - Options: MIDI inputs as step input mode
 - Options: F1-F12 as step input mode
 - Edit: Toggle selection of all CC events under selected notes: C
-<<<<<<< HEAD
-=======
 - Navigate: Move edit cursor to start of selected events: Control+Shift+Home
 - Navigate: Move edit cursor to end of selected events: Control+Shift+End
->>>>>>> 5d965ce6
 
 ### Context Menus
 There are several context menus in REAPER, but some of them are difficult to access or not accessible at all from the keyboard.
